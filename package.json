--- conflicted
+++ resolved
@@ -98,7 +98,6 @@
     "fast-deep-equal": "^2.0.0",
     "fs-extra": "^8.0.0",
     "globby": "^10.0.0",
-<<<<<<< HEAD
     "knex": "^0.20.1",
     "ts-morph": "^5.0.0",
     "typescript": "^3.6.4",
@@ -106,11 +105,6 @@
     "uuid": "^3.3.2",
     "yargonaut": "^1.1.4",
     "yargs": "^13.3.0"
-=======
-    "ts-morph": "^5.0.0",
-    "typescript": "^3.5.0",
-    "uuid": "^3.3.2"
->>>>>>> 42055c7a
   },
   "peerDependencies": {
     "mariadb": "^2.1.0",
@@ -156,13 +150,8 @@
     "lint-staged": "^9.2.5",
     "mariadb": "^2.1.1",
     "mongodb": "^3.2.3",
-<<<<<<< HEAD
-    "mysql2": "^1.7.0",
+    "mysql2": "^2.0.0",
     "pg": "^7.12.1",
-=======
-    "mysql2": "^2.0.0",
-    "pg": "^7.10.0",
->>>>>>> 42055c7a
     "rimraf": "^3.0.0",
     "semantic-release": "^15.13.24",
     "sqlite3": "^4.1.0",
