{
  "name": "mikro-orm",
  "private": true,
  "workspaces": [
    "packages/*"
  ],
  "version": "4.0.0-alpha.0",
  "description": "TypeScript ORM for Node.js based on Data Mapper, Unit of Work and Identity Map patterns. Supports MongoDB, MySQL, PostgreSQL and SQLite databases as well as usage with vanilla JavaScript.",
  "main": "dist/index.js",
  "typings": "dist/index.d.ts",
  "repository": {
    "type": "git",
    "url": "git+ssh://git@github.com/mikro-orm/mikro-orm.git"
  },
  "keywords": [
    "orm",
    "mongo",
    "mongodb",
    "mysql",
    "mariadb",
    "postgresql",
    "sqlite",
    "sqlite3",
    "ts",
    "typescript",
    "js",
    "javascript",
    "entity",
    "ddd",
    "mikro-orm",
    "unit-of-work",
    "data-mapper",
    "identity-map"
  ],
  "author": "Martin Adámek",
  "license": "MIT",
  "bugs": {
    "url": "https://github.com/mikro-orm/mikro-orm/issues"
  },
  "homepage": "https://mikro-orm.io",
  "scripts": {
    "bootstrap": "lerna bootstrap",
    "postinstall": "yarn bootstrap",
    "clean": "lerna run clean",
    "build": "lerna run build",
    "pub": "lerna publish",
    "test": "jest --runInBand",
    "tsc-check-tests": " tsc --noEmit --project tests/tsconfig.json",
    "changelog": "conventional-changelog -p angular -i CHANGELOG.md -s -r 1",
    "coverage": "rimraf temp tests/generated-entities && yarn test --coverage",
    "coveralls": "cat ./coverage/lcov.info | coveralls",
    "run-rs": "run-rs -v 4.2.3 -l ubuntu1804",
    "run-rs-in-background": "yarn run-rs > /dev/null 2>&1 &",
<<<<<<< HEAD
    "lint": "tslint -p .",
    "prepublishOnly": "yarn build"
  },
  "bin": {
    "mikro-orm": "./dist/cli.js"
=======
    "lint": "eslint packages/**/*.ts"
>>>>>>> a6e97458
  },
  "jest": {
    "testTimeout": 30000,
    "preset": "ts-jest",
    "collectCoverage": false,
    "collectCoverageFrom": [
      "<rootDir>/packages/*/src/**/*.ts"
    ],
    "moduleNameMapper": {
      "@mikro-orm/(.*)": "<rootDir>/packages/$1/src"
    },
    "coveragePathIgnorePatterns": [
      "<rootDir>/packages/cli/src/cli.ts"
    ]
  },
  "commitlint": {
    "extends": [
      "@commitlint/config-conventional"
    ]
  },
  "husky": {
    "hooks": {
      "pre-commit": "lint-staged",
      "commit-msg": "commitlint -E HUSKY_GIT_PARAMS"
    }
  },
  "lint-staged": {
    "*.ts": [
      "eslint packages/**/*.ts --fix"
    ]
  },
  "renovate": {
    "extends": [
      "config:base"
    ],
    "pinVersions": false
  },
  "engines": {
    "node": ">= 10.13.0"
  },
  "devDependencies": {
    "@commitlint/cli": "^8.3.5",
    "@commitlint/config-conventional": "^8.3.4",
    "@types/clone": "^0.1.30",
    "@types/fs-extra": "^9.0.1",
    "@types/jest": "^25.2.3",
    "@types/mongodb": "^3.5.18",
    "@types/mysql": "types/mysql#41e381415afbb79452c0501ca3cf220c2cd390bc",
    "@types/mysql2": "types/mysql2#b549352cda0b83fe8c4f4c11a1b4beb0b0cb0f5d",
    "@types/node": "^14.0.4",
    "@types/pg": "^7.14.3",
    "@types/umzug": "^2.2.3",
    "@types/uuid": "^8.0.0",
    "@types/webpack-env": "^1.15.2",
    "@typescript-eslint/eslint-plugin": "^2.34.0",
    "@typescript-eslint/parser": "^2.34.0",
    "conditional-type-checks": "^1.0.5",
    "conventional-changelog-angular": "^5.0.10",
    "conventional-changelog-cli": "^2.0.34",
    "coveralls": "^3.1.0",
    "eslint": "^7.0.0",
    "eslint-plugin-jsdoc": "^25.4.2",
    "fs-extra": "^9.0.0",
    "husky": "^4.2.5",
    "jest": "^26.0.1",
    "lerna": "^3.21.0",
    "lint-staged": "^10.2.4",
    "rimraf": "^3.0.2",
    "run-rs": "^0.6.2",
    "semantic-release": "^17.0.7",
    "ts-jest": "^26.0.0",
    "ts-node": "^8.10.1",
    "typescript": "3.9.3"
  }
}<|MERGE_RESOLUTION|>--- conflicted
+++ resolved
@@ -51,15 +51,8 @@
     "coveralls": "cat ./coverage/lcov.info | coveralls",
     "run-rs": "run-rs -v 4.2.3 -l ubuntu1804",
     "run-rs-in-background": "yarn run-rs > /dev/null 2>&1 &",
-<<<<<<< HEAD
-    "lint": "tslint -p .",
+    "lint": "eslint packages/**/*.ts",
     "prepublishOnly": "yarn build"
-  },
-  "bin": {
-    "mikro-orm": "./dist/cli.js"
-=======
-    "lint": "eslint packages/**/*.ts"
->>>>>>> a6e97458
   },
   "jest": {
     "testTimeout": 30000,
