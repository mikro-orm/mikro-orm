--- conflicted
+++ resolved
@@ -10,10 +10,6 @@
   email!: string;
 
 }
-<<<<<<< HEAD
-
-=======
->>>>>>> 20722a25
 let orm: MikroORM;
 
 beforeAll(async () => {
