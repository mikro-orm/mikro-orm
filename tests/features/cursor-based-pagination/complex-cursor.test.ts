import {
  Cursor,
  Entity,
  FilterQuery,
  MikroORM,
  ManyToOne,
  PrimaryKey,
  Property,
  SimpleLogger,
  Ref,
  ref,
  serialize,
  Options,
} from '@mikro-orm/core';
import { mockLogger } from '../../helpers';
import { PLATFORMS } from '../../bootstrap';

@Entity()
export class User {

  @PrimaryKey({ name: '_id' })
  id!: number;

  @Property()
  name!: string;

  @Property({ unique: true })
  email!: string;

  @Property()
  age!: number;

  @Property()
  termsAccepted!: boolean;

  @ManyToOne(() => User, { ref: true, nullable: true, deleteRule: 'no action', updateRule: 'no action' })
  bestFriend?: Ref<User>;

}

<<<<<<< HEAD
describe.each(['sqlite', 'better-sqlite', 'mysql', 'postgresql', 'mssql', 'mongo'] as const)('simple cursor based pagination (%s)', type => {
=======
describe.each(['sqlite', 'better-sqlite', 'mysql', 'postgresql', 'mongo'] as const)('complex cursor based pagination (%s)', type => {
>>>>>>> 0e183461

  let orm: MikroORM;

  beforeAll(async () => {
    const options: Options = {};

    if (type === 'mysql') {
      options.port = 3308;
    }

    if (type === 'mssql') {
      options.password = 'Root.Root';
    }

    orm = await MikroORM.init({
      entities: [User],
      dbName: type.includes('sqlite') ? ':memory:' : 'mikro_orm_cursor_complex',
      driver: PLATFORMS[type],
      loggerFactory: options => new SimpleLogger(options),
      ...options,
    });
    await orm.schema.refreshDatabase();
    const users: User[] = [];

    for (let i = 0; i < 50; i++) {
      const u = orm.em.create(User, {
        id: i + 1,
        name: `User ${Math.round((i * 2) % 5 / 2) + 1}`,
        email: `email-${100 - i}`,
        termsAccepted: i % 3 === 0,
        age: Math.round((100 - i) / 2),
      });
      users.push(u);

      if (i % 5 === 4) {
        u.bestFriend = ref(users[i % 5]);
      }
    }

    await orm.em.flush();
    orm.em.clear();
  });

  afterAll(() => orm.close(true));

  test('complex cursor based pagination using `first` and `after` (id asc)', async () => {
    const mock = mockLogger(orm, ['query', 'query-params']);
    const where = { $or: [{ termsAccepted: true }, { name: 'User 1' }, { age: { $lte: 30 } }], name: { $ne: 'User 2' } } satisfies FilterQuery<User>;
    const orderBy = { name: 'desc', age: 'asc', email: 'asc' } as const;

    // 1. page
    const cursor1 = await orm.em.findByCursor(User, where, {
      first: 10,
      orderBy,
    });
    expect(cursor1).toBeInstanceOf(Cursor);
    expect(cursor1.items).toMatchObject([
      { name: 'User 3', age: 26, email: 'email-51', termsAccepted: false, id: 50 },
      { name: 'User 3', age: 27, email: 'email-53', termsAccepted: false, id: 48 },
      { name: 'User 3', age: 28, email: 'email-56', termsAccepted: false, id: 45 },
      { name: 'User 3', age: 29, email: 'email-58', termsAccepted: true, id: 43 },
      { name: 'User 3', age: 31, email: 'email-61', termsAccepted: true, id: 40 },
      { name: 'User 3', age: 37, email: 'email-73', termsAccepted: true, id: 28 },
      { name: 'User 3', age: 38, email: 'email-76', termsAccepted: true, id: 25 },
      { name: 'User 3', age: 44, email: 'email-88', termsAccepted: true, id: 13 },
      { name: 'User 3', age: 46, email: 'email-91', termsAccepted: true, id: 10 },
      { name: 'User 1', age: 28, email: 'email-55', termsAccepted: true, id: 46 },
    ]);
    expect(cursor1.totalCount).toBe(19);
    expect(cursor1.startCursor).toBe('WyJVc2VyIDMiLDI2LCJlbWFpbC01MSJd');
    expect(cursor1.endCursor).toBe('WyJVc2VyIDEiLDI4LCJlbWFpbC01NSJd');
    expect(cursor1.hasNextPage).toBe(true);
    expect(cursor1.hasPrevPage).toBe(false);
    let queries = mock.mock.calls.map(call => call[0]).sort();
    expect(queries).toMatchSnapshot();
    orm.em.clear();
    mock.mockReset();

    // 2. page
    const cursor2 = await orm.em.findByCursor(User, where, {
      first: 10,
      after: cursor1,
      orderBy,
    });
    expect(cursor2).toBeInstanceOf(Cursor);
    expect(cursor2.items).toMatchObject([
      { name: 'User 1', age: 30, email: 'email-60', termsAccepted: false, id: 41 },
      { name: 'User 1', age: 33, email: 'email-65', termsAccepted: false, id: 36 },
      { name: 'User 1', age: 35, email: 'email-70', termsAccepted: true, id: 31 },
      { name: 'User 1', age: 38, email: 'email-75', termsAccepted: false, id: 26 },
      { name: 'User 1', age: 40, email: 'email-80', termsAccepted: false, id: 21 },
      { name: 'User 1', age: 43, email: 'email-85', termsAccepted: true, id: 16 },
      { name: 'User 1', age: 45, email: 'email-90', termsAccepted: false, id: 11 },
      { name: 'User 1', age: 48, email: 'email-95', termsAccepted: false, id: 6 },
      { name: 'User 1', age: 50, email: 'email-100', termsAccepted: true, id: 1 },
    ]);
    expect(cursor2.totalCount).toBe(19);
    expect(cursor2.startCursor).toBe('WyJVc2VyIDEiLDMwLCJlbWFpbC02MCJd');
    expect(cursor2.endCursor).toBe('WyJVc2VyIDEiLDUwLCJlbWFpbC0xMDAiXQ');
    expect(cursor2.hasNextPage).toBe(false);
    expect(cursor2.hasPrevPage).toBe(true);
    queries = mock.mock.calls.map(call => call[0]).sort();
    expect(queries).toMatchSnapshot();
    orm.em.clear();
    mock.mockReset();
  });

  test('complex joined cursor based pagination using `last` and `before` (id asc)', async () => {
    if (type === 'mongo') { // skip in mongo, there are no joins, so we can't order by a relation property
      expect(1).toBe(1);
      return;
    }

    const mock = mockLogger(orm, ['query', 'query-params']);
    const where = { bestFriend: { name: 'User 3' } } satisfies FilterQuery<User>;
    const orderBy = { bestFriend: { email: 'asc', name: 'asc' }, name: 'desc', age: 'asc', email: 'asc' } as const;

    // 1. page
    const cursor1 = await orm.em.findByCursor(User, where, {
      last: 5,
      orderBy,
      populate: ['bestFriend'],
    });
    expect(cursor1).toBeInstanceOf(Cursor);
    expect(serialize(cursor1.items, { populate: ['bestFriend'] })).toMatchObject([
      { bestFriend: { email: 'email-96', name: 'User 3' }, name: 'User 3', age: 38, email: 'email-76' },
      { bestFriend: { email: 'email-96', name: 'User 3' }, name: 'User 3', age: 41, email: 'email-81' },
      { bestFriend: { email: 'email-96', name: 'User 3' }, name: 'User 3', age: 43, email: 'email-86' },
      { bestFriend: { email: 'email-96', name: 'User 3' }, name: 'User 3', age: 46, email: 'email-91' },
      { bestFriend: { email: 'email-96', name: 'User 3' }, name: 'User 3', age: 48, email: 'email-96' },
    ]);
    expect(cursor1.totalCount).toBe(10);
    expect(cursor1.startCursor).toBe('W3siYmVzdEZyaWVuZCI6eyJlbWFpbCI6ImVtYWlsLTk2IiwibmFtZSI6IlVzZXIgMyJ9fSwiVXNlciAzIiwzOCwiZW1haWwtNzYiXQ');
    expect(cursor1.endCursor).toBe('W3siYmVzdEZyaWVuZCI6eyJlbWFpbCI6ImVtYWlsLTk2IiwibmFtZSI6IlVzZXIgMyJ9fSwiVXNlciAzIiw0OCwiZW1haWwtOTYiXQ');
    expect(cursor1.hasNextPage).toBe(false);
    expect(cursor1.hasPrevPage).toBe(true);
    let queries = mock.mock.calls.map(call => call[0]).sort();
    expect(queries).toMatchSnapshot();
    orm.em.clear();
    mock.mockReset();

    // 2. page
    const cursor2 = await orm.em.findByCursor(User, where, {
      last: 5,
      before: cursor1,
      orderBy,
      populate: ['bestFriend'],
    });
    expect(cursor2).toBeInstanceOf(Cursor);
    expect(serialize(cursor2.items, { populate: ['bestFriend'] })).toMatchObject([
      { bestFriend: { email: 'email-96', name: 'User 3' }, name: 'User 3', age: 26, email: 'email-51' },
      { bestFriend: { email: 'email-96', name: 'User 3' }, name: 'User 3', age: 28, email: 'email-56' },
      { bestFriend: { email: 'email-96', name: 'User 3' }, name: 'User 3', age: 31, email: 'email-61' },
      { bestFriend: { email: 'email-96', name: 'User 3' }, name: 'User 3', age: 33, email: 'email-66' },
      { bestFriend: { email: 'email-96', name: 'User 3' }, name: 'User 3', age: 36, email: 'email-71' },
    ]);
    expect(cursor2.totalCount).toBe(10);
    expect(cursor2.startCursor).toBe('W3siYmVzdEZyaWVuZCI6eyJlbWFpbCI6ImVtYWlsLTk2IiwibmFtZSI6IlVzZXIgMyJ9fSwiVXNlciAzIiwyNiwiZW1haWwtNTEiXQ');
    expect(cursor2.endCursor).toBe('W3siYmVzdEZyaWVuZCI6eyJlbWFpbCI6ImVtYWlsLTk2IiwibmFtZSI6IlVzZXIgMyJ9fSwiVXNlciAzIiwzNiwiZW1haWwtNzEiXQ');
    expect(cursor2.hasNextPage).toBe(true);
    expect(cursor2.hasPrevPage).toBe(false);
    queries = mock.mock.calls.map(call => call[0]).sort();
    expect(queries).toMatchSnapshot();

    orm.em.clear();
    mock.mockReset();
  });
});<|MERGE_RESOLUTION|>--- conflicted
+++ resolved
@@ -38,11 +38,7 @@
 
 }
 
-<<<<<<< HEAD
 describe.each(['sqlite', 'better-sqlite', 'mysql', 'postgresql', 'mssql', 'mongo'] as const)('simple cursor based pagination (%s)', type => {
-=======
-describe.each(['sqlite', 'better-sqlite', 'mysql', 'postgresql', 'mongo'] as const)('complex cursor based pagination (%s)', type => {
->>>>>>> 0e183461
 
   let orm: MikroORM;
 
