import { pathExists, remove } from 'fs-extra';
import { DatabaseTable } from '@mikro-orm/knex';
import { initORMPostgreSql } from '../../bootstrap';

describe('EntityGenerator', () => {

  test('generate entities from schema [postgres]', async () => {
    const orm = await initORMPostgreSql();
    const dump = await orm.entityGenerator.generate();
    expect(dump).toMatchSnapshot('postgres-entity-dump');

    const table = new DatabaseTable(orm.em.getPlatform(), 'test_entity', 'public');
    Object.assign(table, {
      indexes: [],
      columns: {
        name: {
          name: 'name',
          type: 'varchar(45)',
          mappedType: orm.em.getPlatform().getMappedType('varchar(45)'),
          maxLength: 45,
          nullable: true,
          default: 'null::character varying',
          indexes: [],
        },
        test: {
          name: 'test',
          type: 'varchar(50)',
          mappedType: orm.em.getPlatform().getMappedType('varchar(50)'),
          maxLength: 50,
          nullable: true,
          default: `'foo'`,
          indexes: [],
        },
      },
    });

    const helper = orm.em.getDriver().getPlatform().getSchemaHelper()!;
    const meta = table.getEntityDeclaration(orm.config.getNamingStrategy(), helper, orm.config.get('entityGenerator').scalarPropertiesForRelations!);
    expect(meta.properties.name.default).toBeUndefined();
    expect(meta.properties.name.defaultRaw).toBeUndefined();
    expect(meta.properties.name.nullable).toBe(true);
    expect(meta.properties.name.columnTypes[0]).toBe('varchar(45)');
    expect(meta.properties.test.default).toBe('foo');
    expect(meta.properties.test.defaultRaw).toBe(`'foo'`);
    expect(meta.properties.test.nullable).toBe(true);
    expect(meta.properties.test.columnTypes[0]).toBe('varchar(50)');

    await orm.close(true);
  });

  test('skipTables [postgres]', async () => {
    const orm = await initORMPostgreSql();
    const dump = await orm.entityGenerator.generate({
      save: true,
<<<<<<< HEAD
      path: './temp/EntityGeneratorPostgres/entities',
=======
      path: './temp/entities-pg',
>>>>>>> 77be5c70
      skipTables: ['test2', 'test2_bars'],
      skipColumns: { 'public.book2': ['price'] },
    });
    expect(dump).toMatchSnapshot('postgres-entity-dump-skipTables');
<<<<<<< HEAD
    await expect(pathExists('./temp/EntityGeneratorPostgres/entities/Author2.ts')).resolves.toBe(true);
    await expect(pathExists('./temp/EntityGeneratorPostgres/entities/Test2.ts')).resolves.toBe(false);
    await expect(pathExists('./temp/EntityGeneratorPostgres/entities/FooBar2.ts')).resolves.toBe(true);
    await remove('./temp/EntityGeneratorPostgres/entities');
=======
    await expect(pathExists('./temp/entities-pg/Author2.ts')).resolves.toBe(true);
    await expect(pathExists('./temp/entities-pg/Test2.ts')).resolves.toBe(false);
    await expect(pathExists('./temp/entities-pg/FooBar2.ts')).resolves.toBe(true);
    await remove('./temp/entities-pg');
>>>>>>> 77be5c70

    await orm.schema.dropDatabase();
    await orm.close(true);
  });

  test('takeTables [postgres]', async () => {
    const orm = await initORMPostgreSql();
    const dump = await orm.entityGenerator.generate({
      save: true,
<<<<<<< HEAD
      path: './temp/EntityGeneratorPostgres/entities',
      takeTables: ['test2', /^foo_bar\d$/],
    });
    expect(dump).toMatchSnapshot('postgres-entity-dump-takeTables');
    await expect(pathExists('./temp/EntityGeneratorPostgres/entities/Author2.ts')).resolves.toBe(false);
    await expect(pathExists('./temp/EntityGeneratorPostgres/entities/Test2.ts')).resolves.toBe(true);
    await expect(pathExists('./temp/EntityGeneratorPostgres/entities/FooBar2.ts')).resolves.toBe(true);
    await remove('./temp/EntityGeneratorPostgres/entities');
=======
      path: './temp/entities-pg',
      takeTables: ['test2', /^foo_bar\d$/],
    });
    expect(dump).toMatchSnapshot('postgres-entity-dump-takeTables');
    await expect(pathExists('./temp/entities-pg/Author2.ts')).resolves.toBe(false);
    await expect(pathExists('./temp/entities-pg/Test2.ts')).resolves.toBe(true);
    await expect(pathExists('./temp/entities-pg/FooBar2.ts')).resolves.toBe(true);
    await remove('./temp/entities-pg');
>>>>>>> 77be5c70

    await orm.schema.dropDatabase();
    await orm.close(true);
  });

  test('takeTables and skipTables [postgres]', async () => {
    const orm = await initORMPostgreSql();
    const dump = await orm.entityGenerator.generate({
      save: true,
<<<<<<< HEAD
      path: './temp/EntityGeneratorPostgres/entities',
=======
      path: './temp/entities-pg',
>>>>>>> 77be5c70
      takeTables: ['test2', 'foo_bar2'],
      skipTables: [/^foo_bar\d$/],
    });
    expect(dump).toMatchSnapshot('postgres-entity-dump-takeTables-skipTables');
<<<<<<< HEAD
    await expect(pathExists('./temp/EntityGeneratorPostgres/entities/Author2.ts')).resolves.toBe(false);
    await expect(pathExists('./temp/EntityGeneratorPostgres/entities/Test2.ts')).resolves.toBe(true);
    await expect(pathExists('./temp/EntityGeneratorPostgres/entities/FooBar2.ts')).resolves.toBe(false);
    await remove('./temp/EntityGeneratorPostgres/entities');
=======
    await expect(pathExists('./temp/entities-pg/Author2.ts')).resolves.toBe(false);
    await expect(pathExists('./temp/entities-pg/Test2.ts')).resolves.toBe(true);
    await expect(pathExists('./temp/entities-pg/FooBar2.ts')).resolves.toBe(false);
    await remove('./temp/entities-pg');
>>>>>>> 77be5c70

    await orm.schema.dropDatabase();
    await orm.close(true);
  });

  test('enum with default value [postgres]', async () => {
    const orm = await initORMPostgreSql();
    await orm.schema.dropSchema();
    const schema = `create table "publisher2" ("id" serial primary key, "test" varchar null default '123', "type" text check ("type" in ('local', 'global')) not null default 'local', "type2" text check ("type2" in ('LOCAL', 'GLOBAL')) default 'LOCAL')`;
    await orm.schema.execute(schema);
<<<<<<< HEAD
    const dump = await orm.entityGenerator.generate({ save: false, path: './temp/EntityGeneratorPostgres/entities' });
=======
    const dump = await orm.entityGenerator.generate({ save: false, path: './temp/entities-pg' });
>>>>>>> 77be5c70
    expect(dump).toMatchSnapshot('postgres-entity-dump-enum-default-value');
    await orm.schema.execute(`drop table if exists "publisher2"`);
    await orm.close(true);
  });

});<|MERGE_RESOLUTION|>--- conflicted
+++ resolved
@@ -52,26 +52,15 @@
     const orm = await initORMPostgreSql();
     const dump = await orm.entityGenerator.generate({
       save: true,
-<<<<<<< HEAD
-      path: './temp/EntityGeneratorPostgres/entities',
-=======
       path: './temp/entities-pg',
->>>>>>> 77be5c70
       skipTables: ['test2', 'test2_bars'],
       skipColumns: { 'public.book2': ['price'] },
     });
     expect(dump).toMatchSnapshot('postgres-entity-dump-skipTables');
-<<<<<<< HEAD
-    await expect(pathExists('./temp/EntityGeneratorPostgres/entities/Author2.ts')).resolves.toBe(true);
-    await expect(pathExists('./temp/EntityGeneratorPostgres/entities/Test2.ts')).resolves.toBe(false);
-    await expect(pathExists('./temp/EntityGeneratorPostgres/entities/FooBar2.ts')).resolves.toBe(true);
-    await remove('./temp/EntityGeneratorPostgres/entities');
-=======
     await expect(pathExists('./temp/entities-pg/Author2.ts')).resolves.toBe(true);
     await expect(pathExists('./temp/entities-pg/Test2.ts')).resolves.toBe(false);
     await expect(pathExists('./temp/entities-pg/FooBar2.ts')).resolves.toBe(true);
     await remove('./temp/entities-pg');
->>>>>>> 77be5c70
 
     await orm.schema.dropDatabase();
     await orm.close(true);
@@ -81,16 +70,6 @@
     const orm = await initORMPostgreSql();
     const dump = await orm.entityGenerator.generate({
       save: true,
-<<<<<<< HEAD
-      path: './temp/EntityGeneratorPostgres/entities',
-      takeTables: ['test2', /^foo_bar\d$/],
-    });
-    expect(dump).toMatchSnapshot('postgres-entity-dump-takeTables');
-    await expect(pathExists('./temp/EntityGeneratorPostgres/entities/Author2.ts')).resolves.toBe(false);
-    await expect(pathExists('./temp/EntityGeneratorPostgres/entities/Test2.ts')).resolves.toBe(true);
-    await expect(pathExists('./temp/EntityGeneratorPostgres/entities/FooBar2.ts')).resolves.toBe(true);
-    await remove('./temp/EntityGeneratorPostgres/entities');
-=======
       path: './temp/entities-pg',
       takeTables: ['test2', /^foo_bar\d$/],
     });
@@ -99,7 +78,6 @@
     await expect(pathExists('./temp/entities-pg/Test2.ts')).resolves.toBe(true);
     await expect(pathExists('./temp/entities-pg/FooBar2.ts')).resolves.toBe(true);
     await remove('./temp/entities-pg');
->>>>>>> 77be5c70
 
     await orm.schema.dropDatabase();
     await orm.close(true);
@@ -109,26 +87,15 @@
     const orm = await initORMPostgreSql();
     const dump = await orm.entityGenerator.generate({
       save: true,
-<<<<<<< HEAD
-      path: './temp/EntityGeneratorPostgres/entities',
-=======
       path: './temp/entities-pg',
->>>>>>> 77be5c70
       takeTables: ['test2', 'foo_bar2'],
       skipTables: [/^foo_bar\d$/],
     });
     expect(dump).toMatchSnapshot('postgres-entity-dump-takeTables-skipTables');
-<<<<<<< HEAD
-    await expect(pathExists('./temp/EntityGeneratorPostgres/entities/Author2.ts')).resolves.toBe(false);
-    await expect(pathExists('./temp/EntityGeneratorPostgres/entities/Test2.ts')).resolves.toBe(true);
-    await expect(pathExists('./temp/EntityGeneratorPostgres/entities/FooBar2.ts')).resolves.toBe(false);
-    await remove('./temp/EntityGeneratorPostgres/entities');
-=======
     await expect(pathExists('./temp/entities-pg/Author2.ts')).resolves.toBe(false);
     await expect(pathExists('./temp/entities-pg/Test2.ts')).resolves.toBe(true);
     await expect(pathExists('./temp/entities-pg/FooBar2.ts')).resolves.toBe(false);
     await remove('./temp/entities-pg');
->>>>>>> 77be5c70
 
     await orm.schema.dropDatabase();
     await orm.close(true);
@@ -139,11 +106,7 @@
     await orm.schema.dropSchema();
     const schema = `create table "publisher2" ("id" serial primary key, "test" varchar null default '123', "type" text check ("type" in ('local', 'global')) not null default 'local', "type2" text check ("type2" in ('LOCAL', 'GLOBAL')) default 'LOCAL')`;
     await orm.schema.execute(schema);
-<<<<<<< HEAD
-    const dump = await orm.entityGenerator.generate({ save: false, path: './temp/EntityGeneratorPostgres/entities' });
-=======
     const dump = await orm.entityGenerator.generate({ save: false, path: './temp/entities-pg' });
->>>>>>> 77be5c70
     expect(dump).toMatchSnapshot('postgres-entity-dump-enum-default-value');
     await orm.schema.execute(`drop table if exists "publisher2"`);
     await orm.close(true);
