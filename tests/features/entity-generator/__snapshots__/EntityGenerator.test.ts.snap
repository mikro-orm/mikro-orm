--- conflicted
+++ resolved
@@ -889,9 +889,6 @@
   OWNER = 'owner',
 }
 ",
-<<<<<<< HEAD
-  "import { Collection, Entity, Index, ManyToMany, ManyToOne, PrimaryKey, Property } from '@mikro-orm/core';
-=======
   "import { Entity, PrimaryKey, Property } from '@mikro-orm/core';
 
 @Entity()
@@ -905,8 +902,7 @@
 
 }
 ",
-  "import { Collection, Entity, ManyToMany, ManyToOne, PrimaryKey, Property } from '@mikro-orm/core';
->>>>>>> eff463c7
+  "import { Collection, Entity, Index, ManyToMany, ManyToOne, PrimaryKey, Property } from '@mikro-orm/core';
 import { Author2 } from './Author2';
 import { BookTag2 } from './BookTag2';
 import { Publisher2 } from './Publisher2';
@@ -1924,9 +1920,6 @@
   OWNER = 'owner',
 }
 ",
-<<<<<<< HEAD
-  "import { Collection, Entity, Index, ManyToMany, ManyToOne, OneToMany, OneToOne, PrimaryKey, Property } from '@mikro-orm/core';
-=======
   "import { Collection, Entity, ManyToMany, OneToMany, PrimaryKey, Property } from '@mikro-orm/core';
 import { Book2 } from './Book2';
 import { Book2Tags } from './Book2Tags';
@@ -1948,8 +1941,7 @@
 
 }
 ",
-  "import { Collection, Entity, ManyToMany, ManyToOne, OneToMany, OneToOne, PrimaryKey, Property } from '@mikro-orm/core';
->>>>>>> eff463c7
+  "import { Collection, Entity, Index, ManyToMany, ManyToOne, OneToMany, OneToOne, PrimaryKey, Property } from '@mikro-orm/core';
 import { Author2 } from './Author2';
 import { Book2Tags } from './Book2Tags';
 import { BookTag2 } from './BookTag2';
@@ -2492,9 +2484,6 @@
   OWNER = 'owner',
 }
 ",
-<<<<<<< HEAD
-  "import { Collection, Entity, IdentifiedReference, Index, ManyToMany, ManyToOne, OneToMany, OneToOne, PrimaryKey, Property } from '@mikro-orm/core';
-=======
   "import { Collection, Entity, ManyToMany, OneToMany, PrimaryKey, Property } from '@mikro-orm/core';
 import { Book2 } from './Book2';
 import { Book2Tags } from './Book2Tags';
@@ -2516,8 +2505,7 @@
 
 }
 ",
-  "import { Collection, Entity, IdentifiedReference, ManyToMany, ManyToOne, OneToMany, OneToOne, PrimaryKey, Property } from '@mikro-orm/core';
->>>>>>> eff463c7
+  "import { Collection, Entity, Index, IdentifiedReference, ManyToMany, ManyToOne, OneToMany, OneToOne, PrimaryKey, Property } from '@mikro-orm/core';
 import { Author2 } from './Author2';
 import { Book2Tags } from './Book2Tags';
 import { BookTag2 } from './BookTag2';
