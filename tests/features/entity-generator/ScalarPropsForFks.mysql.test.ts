--- conflicted
+++ resolved
@@ -5,17 +5,10 @@
 
   test('generate entities with columns for all foreign key properties [mysql]', async () => {
     const orm = await initORMMySql('mysql', { entityGenerator: { scalarPropertiesForRelations: 'always' } }, true);
-<<<<<<< HEAD
-    const dump = await orm.entityGenerator.generate({ save: true, path: './temp/ScalarPropsForFks/entities' });
-    expect(dump).toMatchSnapshot('mysql-entity-composite-fk-prop-always-dump');
-    await expect(pathExists('./temp/ScalarPropsForFks/entities/Author2.ts')).resolves.toBe(true);
-    await remove('./temp/ScalarPropsForFks/entities');
-=======
     const dump = await orm.entityGenerator.generate({ save: true, path: './temp/entities-scalars-for-pks' });
     expect(dump).toMatchSnapshot('mysql-entity-composite-fk-prop-always-dump');
     await expect(pathExists('./temp/entities-scalars-for-pks/Author2.ts')).resolves.toBe(true);
     await remove('./temp/entities-scalars-for-pks');
->>>>>>> 77be5c70
 
     await orm.schema.dropDatabase();
     await orm.close(true);
@@ -23,17 +16,10 @@
 
   test('generate entities with columns for some foreign key properties [mysql]', async () => {
     const orm = await initORMMySql('mysql', { entityGenerator: { scalarPropertiesForRelations: 'smart' } }, true);
-<<<<<<< HEAD
-    const dump = await orm.entityGenerator.generate({ save: true, path: './temp/ScalarPropsForFks/entities' });
-    expect(dump).toMatchSnapshot('mysql-entity-composite-fk-prop-smart-dump');
-    await expect(pathExists('./temp/ScalarPropsForFks/entities/Author2.ts')).resolves.toBe(true);
-    await remove('./temp/ScalarPropsForFks/entities');
-=======
     const dump = await orm.entityGenerator.generate({ save: true, path: './temp/entities-scalars-for-pks' });
     expect(dump).toMatchSnapshot('mysql-entity-composite-fk-prop-smart-dump');
     await expect(pathExists('./temp/entities-scalars-for-pks/Author2.ts')).resolves.toBe(true);
     await remove('./temp/entities-scalars-for-pks');
->>>>>>> 77be5c70
 
     await orm.schema.dropDatabase();
     await orm.close(true);
