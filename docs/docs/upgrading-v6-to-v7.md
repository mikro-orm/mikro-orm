--- conflicted
+++ resolved
@@ -107,11 +107,10 @@
 
 Database connection is now always established lazily.
 
-<<<<<<< HEAD
 ## Auto `flushMode` change detection detection
 
 Change detection is no longer automatic on scalar properties, an explicit `em.persist` call is required now to detect such change. The `trackChanges` property option is now removed.
-=======
+
 ## `em.addFilter` signature
 
 The signature of `em.addFilter` changed, this method now accepts a single options object.
@@ -123,5 +122,4 @@
 +  cond: () => ({ account: { id: { $in: [1] } } }),
 +  entity: Tag,
 +});
-```
->>>>>>> b0517266
+```