---
title: Upgrading from v6 to v7
---

> Following sections describe (hopefully) all breaking changes, most of them might be not valid for you, like if you do not use custom `NamingStrategy` implementation, you do not care about the interface being changed.

## ECMAScript modules

MikroORM v7 is a native ESM package now. It can be still consumed from a CJS project, as long as you use TypeScript and Node.js version that supports `require(esm)`.

## Node 22.17+ required

Support for older node versions was dropped.

## TypeScript 5.8+ required

Support for older TypeScript versions was dropped. Older versions might work too, but only if your project is also ESM.

## `knex` replaced with `kysely` as query runner

- `@mikro-orm/better-sqlite` driver is removed
- `@mikro-orm/sqlite` driver uses `better-sqlite3` internally
- `@mikro-orm/mariadb` driver uses `mysql2` internally (but still comes with MariaDB specific JSON and schema handling)
- `em.getKnex()` is replaced with `em.getKysely()`
- support for `qb.getKnexQuery()` is removed completely, the ORM now builds queries internally

## TypeScript support in CLI

TypeScript support was previously provided by `ts-node`. In v7, the CLI supports various TS loaders:

- `swc` via `@swc-node/register`, supports metadata reflection
- `tsx`
- `jiti`
- `tsimp`

The default is `auto`, which means it goes through all those options sequentially and picks the first one available in the project dependencies.

To pick a loader explicitly, use the `tsLoader` setting in your `package.json`:

```json
"mikro-orm": {
  "tsLoader": "jiti"
}
```

Or override it via `MIKRO_ORM_CLI_TS_LOADER` env var.

```diff
-npm install ts-node
+npm install @swc-node/register
```

Other relevant changes:
- `tsNode` config option removed in favor of `preferTs`
- `useTsNode` is renamed to `preferTs`
- `alwaysAllowTs` option and `MIKRO_ORM_CLI_ALWAYS_ALLOW_TS` env var are removed
- `MIKRO_ORM_CLI_USE_TS_NODE` env var is renamed to `MIKRO_ORM_CLI_PREFER_TS`

## `mikro-orm-esm` CLI script is removed

Thanks to the switch to SWC this is no longer needed, use the standard `mikro-orm` CLI script.

## QueryBuilder is no longer awaitable

Use `qb.execute()` or `qb.getResult()` instead of awaiting it directly.

## Default loading strategy is `balanced`

This strategy should provide a good compromise between query and hydration performance. It uses joins for to-one relations, while issuing separate queries for to-many relations.

## `@CreateRequestContext` requires async function

The decorator converts the function to be async, now it will trigger a validation error if the function it is applied to is not async, since it could result in an ignored promise.

## Transaction events are fired for nested transactions

All transaction events are now invoked for child transactions, too. You can distinguish them based on the `args.transaction.savepointName`, or for the `beforeTransactionStart` based on the presence of `args.transaction` which is the parent transaction (so `undefined` means a root transaction).

## Embedded properties use `relative` prefix mode by default

The `prefixMode` added in v6.4 allows controlling the strategy for computing column names of nested embedded properties. Its default was based on the previous behavior, which was ignoring the parent embedded property `prefix` if the child embedded property had an explicit `prefix` option provided. The default has changed to `relative` now.

You can read more about this option [here](https://mikro-orm.io/docs/embeddables#column-prefixing).

## Array properties in object embeddables are considered as JSON by default

Previously, array properties inside object embeddables were not automatically considered as JSON properties—instead, they mapped to the `ArrayType` as a regular top level property would have. This means that the value in the database was stored as a comma separated list (or an array literal in postgres). In v7, such properties are considered as JSON arrays automatically.

If you want to preserve the previous behavior, set the type explicitly:

```diff
-@Property()
+@Property({ type: ArrayType })
 array!: string[];
```

## `MikroORM.initSync` removed

Use the constructor directly:

```diff
-const orm = MikroORM.initSync({ ... });
+const orm = new MikroORM({ ... });
```

## `MikroORM.init` requires options parameter

Previously, the `init` method was allowed without any parameters, resulting in loading the CLI config automatically.

```diff
+import config from './mikro-orm.config.js';

-const orm = await MikroORM.init();
+const orm = await MikroORM.init(config);
```

## ORM extensions are registered before discovery

ORM extensions are now registered before the metadata discovery process. If you used them to modify the metadata, use `afterDiscovered` hook instead (which you can set up as part of your extension `register` method).

## `MIKRO_ORM_TYPE` env var only works in CLI

This env var is needed only for the CLI, it used to be respected in the async `init` method too, which was no longer necessary with the driver-specific exports of the `MikroORM` object, that infer the `driver` option automatically. The env var will still work in the CLI.

## `--config` support removed

The command line argument `--config` is no longer supported outside the CLI. Use `MIKRO_ORM_CLI_CONFIG` env var instead.

## `connect` option is removed

Database connection is now always established lazily.

## Auto `flushMode` change detection detection

Change detection is no longer automatic on scalar properties, an explicit `em.persist` call is required now to detect such change. The `trackChanges` property option is now removed.

## `em.addFilter` signature

The signature of `em.addFilter` changed, this method now accepts a single options object.

```diff
-em.addFilter('accounts', () => ({ account: { id: { $in: [1] } } }), Tag);
+em.addFilter({
+  name: 'accounts',
+  cond: () => ({ account: { id: { $in: [1] } } }),
+  entity: Tag,
+});
```

## `raw` fragments aliasing

When aliasing a raw fragment via `raw(...).as('alias')`, the alias is now automatically quoted. Previously, we tried to detect if it was quoted or not, now the ORM will always quote the alias.

```diff
-raw('...').as('"alias"');
+raw('...').as('alias');
```

## Defaults in `EntityGenerator`

The `EntityGenerator` now emits entity definitions with the new `defineEntity` helper by default, and uses JS dictionaries for enums. Also, bidirectional relations are always defined and owning sides use the `Ref` wrapper.

Changed defaults:

- `entityDefinition`: `defineEntity` (used to be `decorators`)
- `enumMode`: `dictionary` (used to be `ts-enum`)
- `bidirectionalRelations`: `true` (used to be false)
- `identifiedReferences`: `true` (used to be false)

The `entitySchema` option is now removed in favor of `entityDefinition: 'entitySchema'`.

## Property nullability defaults

The nullability used to be inferred based on the value of `cascade` option for to-one relations. This inference is now removed, use `nullable` option explicitly to control the nullability of such properties.

## `MikroORMOptions` type removed

Previously, `MikroORMOptions` defined keys with defaults as mandatory, and we inferred the `Options` type out of it. This is now swapped, the `Options` type is defined as interface with optional keys, and a new `RequiredOptions` type is introduced that defines all keys with default value as mandatory.

## Changes in serialized primary keys (MongoDB)

The mechanism for processing serialized primary keys in MongoDB driver has changed. There might be some side effects, one known difference in behavior is serialization of entities that do not define a serialized primary key. Those used to emit the `id` field regardless of not having it declared. In v7, such entity would emit `_id` instead, unless the serialized primary key is declared.

## Default propagation in `@Transactional` is `REQUIRED`

The default propagation mode of the `@Transactional` decorator is now `REQUIRED`, which means that if there is an ongoing transaction, the decorated method will join it; otherwise, a new transaction will be started. The previous default was `REQUIRES_NEW`, which always started a new transaction. `REQUIRES_NEW` remains the default for the `em.transactional` method.

## `dataloader` dependency

The dependency on `dataloader` package is now defined as optional peer dependency. You need to install it explicitly.

```bash npm2yarn
npm install dataloader
```

<<<<<<< HEAD
## Dotenv file support removed

If you want to use a `.env` file, you need to use the `dotenv` package directly (and install it explicitly):

```ts
import 'dotenv/config';
import { defineConfig } from '@mikro-orm/sqlite';

export default defineConfig({
  // ...
});
```
=======
## Native Node.js glob

The ORM now uses native Node.js glob implementation for file discovery instead of the `globby` package. This means that some features provided by the `globby` package are no longer available, the main one being support for brace expansion patterns (e.g. `src/{entities,modules}/*.ts`). If you rely on those, use `tinyglobby` directly:

```diff
-entities: ['src/{entities,modules}/*.ts'],
+entities: await tinyglobby(['src/{entities,modules}/*.ts']),
```

> Migrations and seeders still support brace expansion in their `glob` option.
>>>>>>> 4dc873a3
<|MERGE_RESOLUTION|>--- conflicted
+++ resolved
@@ -193,7 +193,17 @@
 npm install dataloader
 ```
 
-<<<<<<< HEAD
+## Native Node.js glob
+
+The ORM now uses native Node.js glob implementation for file discovery instead of the `globby` package. This means that some features provided by the `globby` package are no longer available, the main one being support for brace expansion patterns (e.g. `src/{entities,modules}/*.ts`). If you rely on those, use `tinyglobby` directly:
+
+```diff
+-entities: ['src/{entities,modules}/*.ts'],
++entities: await tinyglobby(['src/{entities,modules}/*.ts']),
+```
+
+> Migrations and seeders still support brace expansion in their `glob` option.
+
 ## Dotenv file support removed
 
 If you want to use a `.env` file, you need to use the `dotenv` package directly (and install it explicitly):
@@ -205,16 +215,4 @@
 export default defineConfig({
   // ...
 });
-```
-=======
-## Native Node.js glob
-
-The ORM now uses native Node.js glob implementation for file discovery instead of the `globby` package. This means that some features provided by the `globby` package are no longer available, the main one being support for brace expansion patterns (e.g. `src/{entities,modules}/*.ts`). If you rely on those, use `tinyglobby` directly:
-
-```diff
--entities: ['src/{entities,modules}/*.ts'],
-+entities: await tinyglobby(['src/{entities,modules}/*.ts']),
-```
-
-> Migrations and seeders still support brace expansion in their `glob` option.
->>>>>>> 4dc873a3
+```