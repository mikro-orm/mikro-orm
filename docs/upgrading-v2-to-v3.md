---
---

# Upgrading from v2 to v3

Following sections describe (hopefully) all breaking changes, most of them might be not valid 
for you, like if you do not use custom `NamingStrategy` implementation, you do not care about
the interface being changed.

## Default value of autoFlush has changed to false

> If you had `autoFlush: false` in your ORM configuration before, you can now remove 
> this line, no changes are needed in your app. 

Default value for `autoFlush` is now `false`. That means you need to call 
`em.flush()` yourself to persist changes into database. You can still change this via ORM's
options to ease the transition but generally it is not recommended as it can cause unwanted
small transactions being created around each `persist`. 

```typescript
orm.em.persist(new Entity()); // no auto-flushing by default
await orm.em.flush();
await orm.em.persist(new Entity(), true); // you can still use second parameter to auto-flush
```

## Reworked entity definition

Now it is no longer needed to merge entities with `IEntity` interface, that was polluting entity's 
interface with internal methods. New interfaces `IdentifiedEntity<T>`, `UuidEntity<T>` and `MongoEntity<T>` 
are introduced, that should be implemented by entities. They are not adding any new properties or methods, 
keeping the entity's interface clean.

`IEntity` interface has been renamed to `AnyEntity<T, PK>` and it no longer has public methods 
like `toJSON()`, `toObject()` or `init()`. One can use `wrap()` method provided by ORM that
will enhance property type when needed with those methods (`await wrap(book.author).init()`). 
To keep all methods available on the entity, you can still use interface merging with 
`WrappedEntity<T, PK>` that both extends `AnyEntity<T, PK>` and defines all those methods.

You will need to mark the entity by implementing one of `*Entity` interfaces:

- `IdEntity<T>` for numeric/string PK on `id` property (`id: number`)
- `UuidEntity<T>` for string PK on `uuid` property (`uuid: string`)
- `MongoEntity<T>` for mongo, where `id: string` and `_id: ObjectId` are required
- `AnyEntity<T, PK>` for other possible properties (fill the PK property name to `PK` 
parameter, e.g.: `AnyEntity<Book, 'myPrimaryProperty'>'`)

To keep all public methods that were part of `IEntity` interface in v2, you can use 
`WrappedEntity<T, PK>` via interface merging:

```typescript
@Entity()
export class Book { ... }
export interface Book extends WrappedEntity<Book, 'id'> { }
```

For more examples, take a look at [defining entities section](defining-entities.md).

## Integrated Knex.js as query builder and runner

`QueryBuilder` now internally uses knex to run all queries. As knex already supports connection 
pooling, this feature comes without any effort. New configuration for pooling is now available

Transactions now require using `em.transactional()` method, previous helpers 
`beginTransaction`/`commit`/`rollback` are now removed.

All transaction management has been removed from `IDatabaseDriver` interface, now EM handles 
this, passing the transaction context (carried by EM, and created by `Connection`) to all 
driver methods. New methods on EM exists: `isInTransaction()` and `getTransactionContext()`.

In postgres driver, it used to be required to pass parameters as indexed dollar sign 
($1, $2, ...), while now knex requires the placeholder to be simple question mark (`?`), 
like in other dialects, so this is now unified with other drivers.

## ManyToMany now uses composite primary key

Previously it was required to have autoincrement primary key for m:n pivot tables. Now this 
has changed. By default, only foreign columns are required and composite key over both of them
is used as primary key.

To preserve stable order of collections, you can force previous behaviour by defining the 
m:n property as `fixedOrder: true`, which will start ordering by `id` column. You can also 
override the order column name via `fixedOrderColumn: 'order'`. 

You can also specify default ordering via `orderBy: { ... }` attribute.

## Strict FilterQuery and smart query conditions

`FilterQuery` now does not allow using smart query operators. You can either cast your condition 
as any or use object syntax instead (instead of `{ 'age:gte': 18 }` use `{ age: { $gte: 18 } }`).

## Logging configuration

Previously to start logging it was required to provide your custom logger. Logger now defaults 
to `console.log()`, and users can specify what namespaces are they interested in via `debug` 
option. `true`/`false` will enable/disable all namespaces.

Available logger namespaces: `'query' | 'query-params' | 'discovery' | 'info'`.

## Removed deprecated fk option from 1:m and m:1 decorators 

Use `mappedBy`/`inversedBy` instead.

## SchemaGenerator.generate() is now async

If you used `SchemaGenerator`, now there is CLI tool you can use instead. Learn more 
in [SchemaGenerator docs](schema-generator.md). To setup CLI, take a look at 
[installation section](installation.md).

## New method on NamingStrategy interface

`getClassName()` is used to find entity class name based on its file name. Now users can 
override the default implementation to accommodate their specific needs.

If you used custom naming strategy, you will either need to implement this method yourself, 
or extend `AbstractNamingStrategy`.

<<<<<<< HEAD
## `TypescriptMetadataProvider` has been renamed

The name is now `TsMorphMetadataProvider`, there is also newly added `ReflectMetadataProvider`
that uses `reflect-metadata` instead.
=======
## Updated mongodb driver

MongoDB driver version 3.3.4 or higher is now required.
>>>>>>> f006c3fc
<|MERGE_RESOLUTION|>--- conflicted
+++ resolved
@@ -114,13 +114,11 @@
 If you used custom naming strategy, you will either need to implement this method yourself, 
 or extend `AbstractNamingStrategy`.
 
-<<<<<<< HEAD
 ## `TypescriptMetadataProvider` has been renamed
 
 The name is now `TsMorphMetadataProvider`, there is also newly added `ReflectMetadataProvider`
 that uses `reflect-metadata` instead.
-=======
+
 ## Updated mongodb driver
 
-MongoDB driver version 3.3.4 or higher is now required.
->>>>>>> f006c3fc
+MongoDB driver version 3.3.4 or higher is now required.