--- conflicted
+++ resolved
@@ -32,11 +32,8 @@
   $not = 'not',
   $like = 'like',
   $re = 'regexp',
-<<<<<<< HEAD
   $fulltext = 'fulltext',
-=======
   $exists = 'not null',
->>>>>>> b423c104
   $ilike = 'ilike', // postgres only
   $overlap = '&&', // postgres only
   $contains = '@>', // postgres only
