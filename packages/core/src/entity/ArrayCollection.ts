import { AnyEntity, Dictionary, EntityProperty, IPrimaryKey, Primary } from '../typings';
import { Reference } from './Reference';
import { wrap } from './wrap';
import { ReferenceType } from '../enums';
import { Utils } from '../utils';

export class ArrayCollection<T, O> {

  [k: number]: T;

  protected readonly items = new Set<T>();
  protected initialized = true;
<<<<<<< HEAD
  protected _firstItem?: T;
=======
>>>>>>> 4781fd0a
  protected _count?: number;
  private _property?: EntityProperty;

  constructor(readonly owner: O & AnyEntity<O>, items?: T[]) {
    if (items) {
      this.items = new Set(items);
      let i = 0;
      items.forEach(item => this[i++] = item);
    }

    Object.defineProperty(this, 'items', { enumerable: false });
    Object.defineProperty(this, 'owner', { enumerable: false, writable: true });
    Object.defineProperty(this, '_property', { enumerable: false, writable: true });
<<<<<<< HEAD
    Object.defineProperty(this, '_firstItem', { enumerable: false, writable: true });
=======
>>>>>>> 4781fd0a
    Object.defineProperty(this, '_count', { enumerable: false, writable: true });
    Object.defineProperty(this, '__collection', { value: true });
  }

  async loadCount(): Promise<number> {
    return this.items.size;
  }

  getItems(): T[] {
    return [...this.items];
  }

  toArray(): Dictionary[] {
    if (this.items.size === 0) {
      return [];
    }

    const meta = this.property.targetMeta!;
    const args = [...meta.toJsonParams.map(() => undefined), [this.property.name]];

    return this.getItems().map(item => wrap(item).toJSON(...args));
  }

  toJSON(): Dictionary[] {
    return this.toArray();
  }

  getIdentifiers<U extends IPrimaryKey = Primary<T> & IPrimaryKey>(field?: string): U[] {
    const items = this.getItems();

    if (items.length === 0) {
      return [];
    }

    field = field ?? this.property.targetMeta!.serializedPrimaryKey;

    return this.getItems().map(i => i[field as keyof T]) as unknown as U[];
  }

  add(...items: (T | Reference<T>)[]): void {
    for (const item of items) {
      const entity = Reference.unwrapReference(item);

      if (!this.contains(entity, false)) {
        this.incrementCount(1);
        this[this.items.size] = entity;
        this.items.add(entity);
        this.propagate(entity, 'add');
      }
    }
  }

  set(items: (T | Reference<T>)[]): void {
    this.removeAll();
    this.add(...items);
  }

  /**
   * @internal
   */
  hydrate(items: T[]): void {
    this.items.clear();
<<<<<<< HEAD
    if (Utils.isDefined(this._count)) {
      this._count = 0;
    }
=======
    this._count = 0;
>>>>>>> 4781fd0a
    this.add(...items);
  }

  remove(...items: (T | Reference<T>)[]): void {
    this.incrementCount(-items.length);
    for (const item of items) {
      const entity = Reference.unwrapReference(item);
      delete this[this.items.size - 1]; // remove last item
      this.items.delete(entity);
      Object.assign(this, [...this.items]); // reassign array access
      this.propagate(entity, 'remove');
    }
  }

  removeAll(): void {
    this.remove(...this.items);
  }

  contains(item: T | Reference<T>, check?: boolean): boolean {
    const entity = Reference.unwrapReference(item);
    return this.items.has(entity);
  }

  count(): number {
    return this.items.size;
  }

  isInitialized(fully = false): boolean {
    if (fully) {
      return this.initialized && [...this.items].every((item: AnyEntity<T>) => item.__helper!.__initialized);
    }

    return this.initialized;
  }

  get length(): number {
    return this.count();
  }

  * [Symbol.iterator](): IterableIterator<T> {
    for (const item of this.items) {
      yield item;
    }
  }

  /**
   * @internal
   */
  get property(): EntityProperty<T> {
    if (!this._property) {
      const meta = this.owner.__meta!;
      const field = Object.keys(meta.properties).find(k => this.owner[k] === this);
      this._property = meta.properties[field!];
    }

    return this._property!;
  }

  protected propagate(item: T, method: 'add' | 'remove'): void {
    if (this.property.owner && this.property.inversedBy) {
      this.propagateToInverseSide(item, method);
    } else if (!this.property.owner && this.property.mappedBy) {
      this.propagateToOwningSide(item, method);
    }
  }

  protected propagateToInverseSide(item: T, method: 'add' | 'remove'): void {
    const collection = item[this.property.inversedBy as keyof T] as unknown as ArrayCollection<O, T>;

    if (this.shouldPropagateToCollection(collection, method)) {
      collection[method](this.owner);
    }
  }

  protected propagateToOwningSide(item: T, method: 'add' | 'remove'): void {
    const collection = item[this.property.mappedBy as keyof T] as unknown as ArrayCollection<O, T>;

    if (this.property.reference === ReferenceType.MANY_TO_MANY && this.shouldPropagateToCollection(collection, method)) {
      collection[method](this.owner);
    } else if (this.property.reference === ReferenceType.ONE_TO_MANY && !(this.property.orphanRemoval && method === 'remove')) {
      item[this.property.mappedBy] = method === 'add' ? this.owner : null;
    }
  }

  protected shouldPropagateToCollection(collection: ArrayCollection<O, T>, method: 'add' | 'remove'): boolean {
    if (!collection || !collection.isInitialized()) {
      return false;
    }

    if (method === 'add') {
      return !collection.contains(this.owner, false);
    }

    // remove
    return collection.contains(this.owner, false);
  }

  protected incrementCount(value: number) {
<<<<<<< HEAD
    if (Utils.isDefined<number>(this._count)) {
=======
    if (typeof this._count === 'number') {
>>>>>>> 4781fd0a
      this._count += value;
    }
  }

}<|MERGE_RESOLUTION|>--- conflicted
+++ resolved
@@ -10,10 +10,6 @@
 
   protected readonly items = new Set<T>();
   protected initialized = true;
-<<<<<<< HEAD
-  protected _firstItem?: T;
-=======
->>>>>>> 4781fd0a
   protected _count?: number;
   private _property?: EntityProperty;
 
@@ -27,10 +23,6 @@
     Object.defineProperty(this, 'items', { enumerable: false });
     Object.defineProperty(this, 'owner', { enumerable: false, writable: true });
     Object.defineProperty(this, '_property', { enumerable: false, writable: true });
-<<<<<<< HEAD
-    Object.defineProperty(this, '_firstItem', { enumerable: false, writable: true });
-=======
->>>>>>> 4781fd0a
     Object.defineProperty(this, '_count', { enumerable: false, writable: true });
     Object.defineProperty(this, '__collection', { value: true });
   }
@@ -93,13 +85,7 @@
    */
   hydrate(items: T[]): void {
     this.items.clear();
-<<<<<<< HEAD
-    if (Utils.isDefined(this._count)) {
-      this._count = 0;
-    }
-=======
     this._count = 0;
->>>>>>> 4781fd0a
     this.add(...items);
   }
 
@@ -198,11 +184,7 @@
   }
 
   protected incrementCount(value: number) {
-<<<<<<< HEAD
-    if (Utils.isDefined<number>(this._count)) {
-=======
     if (typeof this._count === 'number') {
->>>>>>> 4781fd0a
       this._count += value;
     }
   }
