import type { EntityManager } from '../EntityManager';
import type { ColumnType, PropertyOptions, ReferenceOptions } from '../decorators/Property';
import type { EnumOptions } from '../decorators/Enum';
import type { EmbeddedOptions, EmbeddedPrefixMode } from '../decorators/Embedded';
import type { ManyToOneOptions } from '../decorators/ManyToOne';
import type { OneToManyOptions } from '../decorators/OneToMany';
import type { OneToOneOptions } from '../decorators/OneToOne';
import type { ManyToManyOptions } from '../decorators/ManyToMany';
<<<<<<< HEAD
import type { AnyString, GeneratedColumnCallback, Constructor, CheckCallback, FilterQuery, EntityName, Dictionary, EntityMetadata, PrimaryKeyProp, Hidden, Opt, Primary } from '../typings';
=======
import type { AnyString, GeneratedColumnCallback, Constructor, CheckCallback, FilterQuery, EntityName, Dictionary, EntityMetadata, PrimaryKeyProp, Hidden, Opt, EntityClass } from '../typings';
>>>>>>> aa7295e4
import type { Reference, ScalarReference } from './Reference';
import type { SerializeOptions } from '../serialization/EntitySerializer';
import type { Cascade, DeferMode, LoadStrategy, QueryOrderMap } from '../enums';
import type { IType, Type } from '../types/Type';
import { types } from '../types';
import { EntitySchema } from '../metadata/EntitySchema';
import type { Collection } from './Collection';

/** @internal */
export class PropertyOptionsBuilder<Value> {

  '~options': PropertyOptions<any>;

  '~type'?: {
    value: Value;
  };

  constructor(options: PropertyOptionsBuilder<Value>['~options']) {
    this['~options'] = options;
  }

  protected assignOptions(options: Partial<PropertyOptionsBuilder<any>['~options']>): this {
    return new PropertyOptionsBuilder({ ...this['~options'], ...options }) as this;
  }

  /**
   * Alias for `fieldName`.
   */
  name(name: string): this {
    return this.assignOptions({ name });
  }

  /**
   * Specify database column name for this property.
   *
   * @see https://mikro-orm.io/docs/naming-strategy
   */
  fieldName(fieldName: string): this {
    return this.assignOptions({ fieldName });
  }

  /**
   * Specify database column names for this property.
   * Same as `fieldName` but for composite FKs.
   *
   * @see https://mikro-orm.io/docs/naming-strategy
   */
  fieldNames(...fieldNames: string[]): this {
    return this.assignOptions({ fieldNames });
  }

  /**
   * Specify an exact database column type for {@link https://mikro-orm.io/docs/schema-generator Schema Generator}. This option is only for simple properties represented by a single column. (SQL only)
   */
  columnType(columnType: ColumnType | AnyString): this {
    return this.assignOptions({ columnType });
  }

  /**
   * Specify an exact database column type for {@link https://mikro-orm.io/docs/schema-generator Schema Generator}. This option is suitable for composite keys, where one property is represented by multiple columns. (SQL only)
   */
  columnTypes(...columnTypes: (ColumnType | AnyString)[]): this {
    return this.assignOptions({ columnTypes });
  }

  /**
   * Explicitly specify the runtime type.
   *
   * @see https://mikro-orm.io/docs/metadata-providers
   * @see https://mikro-orm.io/docs/custom-types
   */
  type<TType extends PropertyValueType>(type: TType): this {
    return this.assignOptions({ type });
  }

  /**
   * Runtime type of the property. This is the JS type that your property is mapped to, e.g. `string` or `number`, and is normally inferred automatically via `reflect-metadata`.
   * In some cases, the inference won't work, and you might need to specify the `runtimeType` explicitly - the most common one is when you use a union type with null like `foo: number | null`.
   */
  runtimeType(runtimeType: string): this {
    return this.assignOptions({ runtimeType });
  }

  /**
   * Set length of database column, used for datetime/timestamp/varchar column types for {@link https://mikro-orm.io/docs/schema-generator Schema Generator}. (SQL only)
   */
  length(length: number): this {
    return this.assignOptions({ length });
  }

  /**
   * Set precision of database column to represent the number of significant digits. (SQL only)
   */
  precision(precision: number): this {
    return this.assignOptions({ precision });
  }

  /**
   * Set scale of database column to represents the number of digits after the decimal point. (SQL only)
   */
  scale(scale: number): this {
    return this.assignOptions({ scale });
  }

  /**
   * Explicitly specify the auto increment of the primary key.
   */
  autoincrement<T extends boolean = true>(autoincrement = true as T): this & { '~options': { autoincrement: T } } {
    return this.assignOptions({ autoincrement }) as any;
  }

  /**
   * Add the property to the `returning` statement.
   */
  returning(returning = true): this {
    return this.assignOptions({ returning });
  }

  /**
   * Automatically set the property value when entity gets created, executed during flush operation.
   * @param entity
   */
  onCreate(onCreate: (entity: any, em: EntityManager) => Value): this & { '~options': { onCreate: (...args: any[]) => any } } {
    return this.assignOptions({ onCreate }) as any;
  }

  /**
   * Automatically update the property value every time entity gets updated, executed during flush operation.
   * @param entity
   */
  onUpdate(onUpdate: (entity: any, em: EntityManager) => Value): this {
    return this.assignOptions({ onUpdate }) as any;
  }

  /**
   * Specify default column value for {@link https://mikro-orm.io/docs/schema-generator Schema Generator}.
   * This is a runtime value, assignable to the entity property. (SQL only)
   */
  default<T extends string | string[] | number | number[] | boolean | null>(defaultValue: T): this & { '~options': { default: T } } {
    return this.assignOptions({ default: defaultValue }) as any;
  }

  /**
   * Specify SQL functions for {@link https://mikro-orm.io/docs/schema-generator Schema Generator}. (SQL only)
   * Since v4 you should use defaultRaw for SQL functions. e.g. now()
   */
  defaultRaw(defaultRaw: string): this & { '~options': { defaultRaw: string } } {
    return this.assignOptions({ defaultRaw }) as any;
  }

  /**
   * Set to map some SQL snippet for the entity.
   *
   * @see https://mikro-orm.io/docs/defining-entities#formulas Formulas
   */
  formula(formula: string | ((alias: string) => string)): this {
    return this.assignOptions({ formula });
  }

  /**
   * For generated columns. This will be appended to the column type after the `generated always` clause.
   */
  generated(generated: string | GeneratedColumnCallback<any>): this {
    return this.assignOptions({ generated });
  }

  /**
   * Set column as nullable for {@link https://mikro-orm.io/docs/schema-generator Schema Generator}.
   */
  nullable<T extends boolean = true>(nullable: T = true as T): this & { '~options': { nullable: T } } {
    return this.assignOptions({ nullable }) as any;
  }

  /**
   * Set column as unsigned for {@link https://mikro-orm.io/docs/schema-generator Schema Generator}. (SQL only)
   */
  unsigned(unsigned = true): this {
    return this.assignOptions({ unsigned });
  }

  /**
   * Set false to define {@link https://mikro-orm.io/docs/serializing#shadow-properties Shadow Property}.
   */
  persist(persist = true): this {
    return this.assignOptions({ persist });
  }

  /**
   * Set false to disable hydration of this property. Useful for persisted getters.
   */
  hydrate(hydrate = true): this {
    return this.assignOptions({ hydrate });
  }

  /**
   * Enable `ScalarReference` wrapper for lazy values. Use this in combination with `lazy: true` to have a type-safe accessor object in place of the value.
   */
  ref<T extends boolean = true>(ref: T = true as T): T extends true ? WithRef<this> : WithoutRef<this> {
    return this.assignOptions({ ref }) as any;
  }

  /**
   * Set false to disable change tracking on a property level.
   *
   * @see https://mikro-orm.io/docs/unit-of-work#change-tracking-and-performance-considerations
   */
  trackChanges(trackChanges = true): this {
    return this.assignOptions({ trackChanges });
  }

  /**
   * Set to true to omit the property when {@link https://mikro-orm.io/docs/serializing Serializing}.
   */
  hidden<T extends boolean = true>(hidden: T = true as T): this & { '~options': { hidden: T } } {
    return this.assignOptions({ hidden }) as any;
  }

  /**
   * Set to true to enable {@link https://mikro-orm.io/docs/transactions#optimistic-locking Optimistic Locking} via version field. (SQL only)
   */
  version(version = true): this {
    return this.assignOptions({ version });
  }

  /**
   * Set to true to enable {@link https://mikro-orm.io/docs/transactions#optimistic-locking Optimistic Locking} via concurrency fields.
   */
  concurrencyCheck(concurrencyCheck = true): this {
    return this.assignOptions({ concurrencyCheck });
  }

  /**
   * Explicitly specify index on a property.
   */
  index(index: boolean | string = true): this {
    return this.assignOptions({ index });
  }

  /**
   * Set column as unique for {@link https://mikro-orm.io/docs/schema-generator Schema Generator}. (SQL only)
   */
  unique(unique: boolean | string = true): this {
    return this.assignOptions({ unique });
  }

  /**
   * Specify column with check constraints. (Postgres driver only)
   *
   * @see https://mikro-orm.io/docs/defining-entities#check-constraints
   */
  check(check: string | CheckCallback<any>): this {
    return this.assignOptions({ check });
  }

  /**
   * Set to omit the property from the select clause for lazy loading.
   *
   * @see https://mikro-orm.io/docs/defining-entities#lazy-scalar-properties
   */
  lazy<T extends boolean = true>(lazy = true, ref: T = true as T): T extends true ? WithRef<this> : WithoutRef<this> {
    return this.assignOptions({ lazy, ref }) as any;
  }

  /**
   * Set true to define entity's unique primary key identifier.
   *
   * @see https://mikro-orm.io/docs/decorators#primarykey
   */
  primary<T extends boolean = true>(primary = true as T): this & { '~options': { primary: T } } {
    return this.assignOptions({ primary }) as any;
  }

  /**
   * Set true to define the properties as setter. (virtual)
   *
   * @example
   * ```
   * @Property({ setter: true })
   * set address(value: string) {
   *     this._address = value.toLocaleLowerCase();
   * }
   * ```
   */
  setter(setter = true): this {
    return this.assignOptions({ setter });
  }

  /**
   * Set true to define the properties as getter. (virtual)
   *
   * @example
   * ```
   * @Property({ getter: true })
   * get fullName() {
   *   return this.firstName + this.lastName;
   * }
   * ```
   */
  getter(getter = true): this {
    return this.assignOptions({ getter });
  }

  /**
   * When defining a property over a method (not a getter, a regular function), you can use this option to point
   * to the method name.
   *
   * @example
   * ```
   * @Property({ getter: true })
   * getFullName() {
   *   return this.firstName + this.lastName;
   * }
   * ```
   */
  getterName(getterName: string): this {
    return this.assignOptions({ getterName });
  }

  /**
   * Set to define serialized primary key for MongoDB. (virtual)
   * Alias for `@SerializedPrimaryKey()` decorator.
   *
   * @see https://mikro-orm.io/docs/decorators#serializedprimarykey
   */
  serializedPrimaryKey(serializedPrimaryKey = true): this {
    return this.assignOptions({ serializedPrimaryKey });
  }

  /**
   * Set to use serialize property. Allow to specify a callback that will be used when serializing a property.
   *
   * @see https://mikro-orm.io/docs/serializing#property-serializers
   */
  serializer(serializer: (value: Value, options?: SerializeOptions<any>) => any): this {
    return this.assignOptions({ serializer });
  }

  /**
   * Specify name of key for the serialized value.
   */
  serializedName(serializedName: string): this {
    return this.assignOptions({ serializedName });
  }

  /**
   * Specify serialization groups for `serialize()` calls. If a property does not specify any group, it will be included,
   * otherwise only properties with a matching group are included.
   */
  groups(...groups: string[]): this {
    return this.assignOptions({ groups });
  }

  /**
   * Specify a custom order based on the values. (SQL only)
   */
  customOrder(...customOrder: (string[] | number[] | boolean[])): this {
    return this.assignOptions({ customOrder });
  }

  /**
   * Specify comment of column for {@link https://mikro-orm.io/docs/schema-generator Schema Generator}. (SQL only)
   */
  comment(comment: string): this {
    return this.assignOptions({ comment });
  }

  /** mysql only */
  extra(extra: string): this {
    return this.assignOptions({ extra });
  }

  /**
   * Set to avoid a perpetual diff from the {@link https://mikro-orm.io/docs/schema-generator Schema Generator} when columns are generated.
   *
   * @see https://mikro-orm.io/docs/defining-entities#sql-generated-columns
   */
  ignoreSchemaChanges(...ignoreSchemaChanges: ('type' | 'extra' | 'default')[]): this {
    return this.assignOptions({ ignoreSchemaChanges });
  }

  /**
   * Set the TypeScript type of the property.
   */
  $type<T>(): PropertyOptionsBuilder<T>;

  /**
   * Set the TypeScript type for custom types that map to objects.
   * This method provides type safety for custom types by specifying the runtime type,
   * raw database value type, and optional serialized type.
   *
   * @template Runtime - The runtime type that the property will have in JavaScript
   * @template Raw - The raw value type as stored in the database
   * @template Serialized - The type when serialized (defaults to Raw)
   * @returns PropertyOptionsBuilder with IType wrapper for type safety
   */
  $type<Runtime, Raw, Serialized = Raw>(): PropertyOptionsBuilder<IType<Runtime, Raw, Serialized>>;


  $type(): PropertyOptionsBuilder<Value> {
    return this.assignOptions({});
  }

}

/** @internal */
export class EnumOptionsBuilder<Value> extends PropertyOptionsBuilder<Value> {

  declare '~options': { enum: true } & EnumOptions<any>;

  constructor(options: EnumOptionsBuilder<Value>['~options']) {
    super(options);
    this['~options'] = options;
  }

  protected override assignOptions(options: Partial<EnumOptionsBuilder<any>['~options']>): this {
    return new EnumOptionsBuilder({ ...this['~options'], ...options }) as any;
  }

  array<T extends boolean = true>(array: T = true as T): this & { '~options': { array: T } } {
    return this.assignOptions({ array }) as any;
  }

  /** for postgres, by default it uses text column with check constraint */
  nativeEnumName(nativeEnumName: string): this {
    return this.assignOptions({ nativeEnumName });
  }

}

/** @internal */
export class EmbeddedOptionsBuilder<Value> extends PropertyOptionsBuilder<Value> {

  declare '~options': ({ kind: 'embedded'; entity: () => EntitySchema<any, any> | EntitySchema<any, any>[] } & EmbeddedOptions<any, any>);

  constructor(options: EmbeddedOptionsBuilder<Value>['~options']) {
    super(options);
    this['~options'] = options;
  }

  protected override assignOptions(options: Partial<EmbeddedOptionsBuilder<any>['~options']>): this {
    return new EmbeddedOptionsBuilder({ ...this['~options'], ...options }) as any;
  }

  prefix(prefix: string | boolean): this {
    return this.assignOptions({ prefix });
  }

  prefixMode(prefixMode: EmbeddedPrefixMode): this {
    return this.assignOptions({ prefixMode });
  }

  object(object = true): this {
    return this.assignOptions({ object });
  }

  array<T extends boolean = true>(array: T = true as T): this & { '~options': { array: T } } {
    return this.assignOptions({ array }) as any;
  }

}

/** @internal */
export abstract class ReferenceOptionsBuilder<Value extends object> extends PropertyOptionsBuilder<Value> {

  declare '~options': ReferenceOptions<any, any>;

  constructor(options: ReferenceOptionsBuilder<Value>['~options']) {
    super(options);
    this['~options'] = options;
  }

  protected abstract override assignOptions(options: Partial<ReferenceOptionsBuilder<any>['~options']>): this;

  /** Set what actions on owning entity should be cascaded to the relationship. Defaults to [Cascade.PERSIST, Cascade.MERGE] (see {@doclink cascading}). */
  cascade(...cascade: Cascade[]): this {
    return this.assignOptions({ cascade });
  }

  /** Always load the relationship. Discouraged for use with to-many relations for performance reasons. */
  eager(eager = true): this {
    return this.assignOptions({ eager });
  }

  /** Override the default loading strategy for this property. This option has precedence over the global `loadStrategy`, but can be overridden by `FindOptions.strategy`. */
  strategy(strategy: LoadStrategy | `${LoadStrategy}`): this {
    return this.assignOptions({ strategy });
  }

}

/** @internal */
export class ManyToManyOptionsBuilder<TargetValue extends object> extends ReferenceOptionsBuilder<TargetValue> {

  declare '~options': ({ kind: 'm:n'; entity: () => EntitySchema<any, any> } & ManyToManyOptions<any, TargetValue>);

  constructor(options: ManyToManyOptionsBuilder<TargetValue>['~options']) {
    super(options);
    this['~options'] = options;
  }

  protected override assignOptions(options: Partial<ManyToManyOptionsBuilder<any>['~options']>): this {
    return new ManyToManyOptionsBuilder({ ...this['~options'], ...options } as any) as any;
  }

  /** Set this side as owning. Owning side is where the foreign key is defined. This option is not required if you use `inversedBy` or `mappedBy` to distinguish owning and inverse side. */
  owner(owner = true): this {
    return this.assignOptions({ owner });
  }

  /** Point to the inverse side property name. */
  inversedBy(inversedBy: (string & keyof TargetValue) | ((e: TargetValue) => any)): this {
    return this.assignOptions({ inversedBy });
  }

  /** Point to the owning side property name. */
  mappedBy(mappedBy: string | ((e: any) => any)): this {
    return this.assignOptions({ mappedBy });
  }

  /** Condition for {@doclink collections#declarative-partial-loading | Declarative partial loading}. */
  where(...where: FilterQuery<object>[]): this {
    return this.assignOptions({ where });
  }

  /** Set default ordering. */
  orderBy(...orderBy: QueryOrderMap<object>[]): this {
    return this.assignOptions({ orderBy });
  }

  /** Force stable insertion order of items in the collection (see {@doclink collections | Collections}). */
  fixedOrder(fixedOrder = true): this {
    return this.assignOptions({ fixedOrder });
  }

  /** Override default order column name (`id`) for fixed ordering. */
  fixedOrderColumn(fixedOrderColumn: string): this {
    return this.assignOptions({ fixedOrderColumn });
  }

  /** Override default name for pivot table (see {@doclink naming-strategy | Naming Strategy}). */
  pivotTable(pivotTable: string): this {
    return this.assignOptions({ pivotTable });
  }

  /** Set pivot entity for this relation (see {@doclink collections#custom-pivot-table-entity | Custom pivot table entity}). */
  pivotEntity(pivotEntity: string | (() => EntityName<any>)): this {
    return this.assignOptions({ pivotEntity });
  }

  /** Override the default database column name on the owning side (see {@doclink naming-strategy | Naming Strategy}). This option is only for simple properties represented by a single column. */
  joinColumn(joinColumn: string): this {
    return this.assignOptions({ joinColumn });
  }

  /** Override the default database column name on the owning side (see {@doclink naming-strategy | Naming Strategy}). This option is suitable for composite keys, where one property is represented by multiple columns. */
  joinColumns(...joinColumns: string[]): this {
    return this.assignOptions({ joinColumns });
  }

  /** Override the default database column name on the inverse side (see {@doclink naming-strategy | Naming Strategy}). This option is only for simple properties represented by a single column. */
  inverseJoinColumn(inverseJoinColumn: string): this {
    return this.assignOptions({ inverseJoinColumn });
  }

  /** Override the default database column name on the inverse side (see {@doclink naming-strategy | Naming Strategy}). This option is suitable for composite keys, where one property is represented by multiple columns. */
  inverseJoinColumns(...inverseJoinColumns: string[]): this {
    return this.assignOptions({ inverseJoinColumns });
  }

  /** Override the default database column name on the target entity (see {@doclink naming-strategy | Naming Strategy}). This option is only for simple properties represented by a single column. */
  referenceColumnName(referenceColumnName: string): this {
    return this.assignOptions({ referenceColumnName });
  }

  /** Override the default database column name on the target entity (see {@doclink naming-strategy | Naming Strategy}). This option is suitable for composite keys, where one property is represented by multiple columns. */
  referencedColumnNames(...referencedColumnNames: string[]): this {
    return this.assignOptions({ referencedColumnNames });
  }

  /** What to do when the target entity gets deleted. */
  deleteRule(deleteRule: 'cascade' | 'no action' | 'set null' | 'set default' | AnyString): this {
    return this.assignOptions({ deleteRule });
  }

  /** What to do when the reference to the target entity gets updated. */
  updateRule(updateRule: 'cascade' | 'no action' | 'set null' | 'set default' | AnyString): this {
    return this.assignOptions({ updateRule });
  }

}

/** @internal */
export class ManyToOneOptionsBuilder<TargetValue extends object> extends ReferenceOptionsBuilder<TargetValue> {

  declare '~options': ({ kind: 'm:1'; entity: () => EntitySchema<any, any> } & ManyToOneOptions<any, TargetValue>);

  constructor(options: ManyToOneOptionsBuilder<TargetValue>['~options']) {
    super(options);
    this['~options'] = options;
  }

  protected override assignOptions(options: Partial<ManyToOneOptionsBuilder<any>['~options']>): this {
    return new ManyToOneOptionsBuilder({ ...this['~options'], ...options } as any) as any;
  }

  /** Point to the inverse side property name. */
  inversedBy(inversedBy: (string & keyof TargetValue) | ((e: TargetValue) => any)): this {
    return this.assignOptions({ inversedBy });
  }

  /** Map this relation to the primary key value instead of an entity. */
  mapToPk<T extends boolean = true>(mapToPk = true as T): this & { '~options': { mapToPk: T } } {
    return this.assignOptions({ mapToPk }) as any;
  }

  /** Override the default database column name on the owning side (see {@doclink naming-strategy | Naming Strategy}). This option is only for simple properties represented by a single column. */
  joinColumn(joinColumn: string): this {
    return this.assignOptions({ joinColumn });
  }

  /** Override the default database column name on the owning side (see {@doclink naming-strategy | Naming Strategy}). This option is suitable for composite keys, where one property is represented by multiple columns. */
  joinColumns(...joinColumns: string[]): this {
    return this.assignOptions({ joinColumns });
  }

  /** When a part of a composite column is shared in other properties, use this option to specify what columns are considered as owned by this property. This is useful when your composite property is nullable, but parts of it are not. */
  ownColumns(...ownColumns: string[]): this {
    return this.assignOptions({ ownColumns });
  }

  /** Override the default database column name on the target entity (see {@doclink naming-strategy | Naming Strategy}). This option is only for simple properties represented by a single column. */
  referenceColumnName(referenceColumnName: string): this {
    return this.assignOptions({ referenceColumnName });
  }

  /** Override the default database column name on the target entity (see {@doclink naming-strategy | Naming Strategy}). This option is suitable for composite keys, where one property is represented by multiple columns. */
  referencedColumnNames(...referencedColumnNames: string[]): this {
    return this.assignOptions({ referencedColumnNames });
  }

  /** What to do when the target entity gets deleted. */
  deleteRule(deleteRule: 'cascade' | 'no action' | 'set null' | 'set default' | AnyString): this {
    return this.assignOptions({ deleteRule });
  }

  /** What to do when the reference to the target entity gets updated. */
  updateRule(updateRule: 'cascade' | 'no action' | 'set null' | 'set default' | AnyString): this {
    return this.assignOptions({ updateRule });
  }

  /** Set the constraint type. Immediate constraints are checked for each statement, while deferred ones are only checked at the end of the transaction. Only for postgres unique constraints. */
  deferMode(deferMode: DeferMode | `${DeferMode}`): this {
    return this.assignOptions({ deferMode });
  }

}

/** @internal */
export class OneToManyOptionsBuilder<TargetValue extends object> extends ReferenceOptionsBuilder<TargetValue> {

  declare '~options': ({ kind: '1:m'; entity: () => EntitySchema<TargetValue> } & OneToManyOptions<any, TargetValue>);

  constructor(options: OneToManyOptionsBuilder<TargetValue>['~options']) {
    super(options);
    this['~options'] = options;
  }

  protected override assignOptions(options: Partial<OneToManyOptionsBuilder<any>['~options']>): this {
    return new OneToManyOptionsBuilder({ ...this['~options'], ...options } as any) as any;
  }

  /** Remove the entity when it gets disconnected from the relationship (see {@doclink cascading | Cascading}). */
  orphanRemoval(orphanRemoval = true): this {
    return this.assignOptions({ orphanRemoval });
  }

  /** Set default ordering. */
  orderBy(orderBy: QueryOrderMap<TargetValue> | QueryOrderMap<TargetValue>[]): this {
    return this.assignOptions({ orderBy });
  }

  /** Condition for {@doclink collections#declarative-partial-loading | Declarative partial loading}. */
  where(where: FilterQuery<TargetValue>): this {
    return this.assignOptions({ where });
  }

  /** Override the default database column name on the owning side (see {@doclink naming-strategy | Naming Strategy}). This option is only for simple properties represented by a single column. */
  joinColumn(joinColumn: string): this {
    return this.assignOptions({ joinColumn });
  }

  /** Override the default database column name on the owning side (see {@doclink naming-strategy | Naming Strategy}). This option is suitable for composite keys, where one property is represented by multiple columns. */
  joinColumns(...joinColumns: string[]): this {
    return this.assignOptions({ joinColumns });
  }

  /** Override the default database column name on the inverse side (see {@doclink naming-strategy | Naming Strategy}). This option is only for simple properties represented by a single column. */
  inverseJoinColumn(inverseJoinColumn: string): this {
    return this.assignOptions({ inverseJoinColumn });
  }

  /** Override the default database column name on the inverse side (see {@doclink naming-strategy | Naming Strategy}). This option is suitable for composite keys, where one property is represented by multiple columns. */
  inverseJoinColumns(...inverseJoinColumns: string[]): this {
    return this.assignOptions({ inverseJoinColumns });
  }

  /** Override the default database column name on the target entity (see {@doclink naming-strategy | Naming Strategy}). This option is only for simple properties represented by a single column. */
  referenceColumnName(referenceColumnName: string): this {
    return this.assignOptions({ referenceColumnName });
  }

  /** Override the default database column name on the target entity (see {@doclink naming-strategy | Naming Strategy}). This option is suitable for composite keys, where one property is represented by multiple columns. */
  referencedColumnNames(...referencedColumnNames: string[]): this {
    return this.assignOptions({ referencedColumnNames });
  }

}

/** @internal */
export class OneToManyOptionsBuilderOnlyMappedBy<TargetValue extends object> {

  declare '~options': ({ kind: '1:m'; entity: () => EntitySchema<TargetValue> } & Omit<OneToManyOptions<any, TargetValue>, 'mappedBy'>);

  constructor(options: OneToManyOptionsBuilderOnlyMappedBy<TargetValue>['~options']) {
    this['~options'] = options;
  }

  /** Point to the owning side property name. */
  mappedBy(mappedBy: (AnyString & keyof TargetValue) | ((e: TargetValue) => any)): OneToManyOptionsBuilder<TargetValue> {
    return new OneToManyOptionsBuilder({ ...this['~options'], mappedBy });
  }

}

/** @internal */
export class OneToOneOptionsBuilder<TargetValue extends object> extends ReferenceOptionsBuilder<TargetValue> {

  declare '~options': ({ kind: '1:1'; entity: () => EntitySchema<any, any> } & OneToOneOptions<any, TargetValue>);

  constructor(options: OneToOneOptionsBuilder<TargetValue>['~options']) {
    super(options);
    this['~options'] = options;
  }

  protected override assignOptions(options: Partial<OneToOneOptionsBuilder<any>['~options']>): this {
    return new OneToOneOptionsBuilder({ ...this['~options'], ...options } as any) as any;
  }

  /** Set this side as owning. Owning side is where the foreign key is defined. This option is not required if you use `inversedBy` or `mappedBy` to distinguish owning and inverse side. */
  owner(owner = true): this {
    return this.assignOptions({ owner });
  }

  /** Point to the inverse side property name. */
  inversedBy(inversedBy: (string & keyof TargetValue) | ((e: TargetValue) => any)): this {
    return this.assignOptions({ inversedBy });
  }

  /** Map this relation to the primary key value instead of an entity. */
  mapToPk<T extends boolean = true>(mapToPk = true as T): this & { '~options': { mapToPk: T } } {
    return this.assignOptions({ mapToPk }) as any;
  }

  /** When a part of a composite column is shared in other properties, use this option to specify what columns are considered as owned by this property. This is useful when your composite property is nullable, but parts of it are not. */
  ownColumns(...ownColumns: string[]): this {
    return this.assignOptions({ ownColumns });
  }

  /** What to do when the target entity gets deleted. */
  deleteRule(deleteRule: 'cascade' | 'no action' | 'set null' | 'set default' | AnyString): this {
    return this.assignOptions({ deleteRule });
  }

  /** What to do when the reference to the target entity gets updated. */
  updateRule(updateRule: 'cascade' | 'no action' | 'set null' | 'set default' | AnyString): this {
    return this.assignOptions({ updateRule });
  }

  /** Set the constraint type. Immediate constraints are checked for each statement, while deferred ones are only checked at the end of the transaction. Only for postgres unique constraints. */
  deferMode(deferMode: DeferMode | `${DeferMode}`): this {
    return this.assignOptions({ deferMode });
  }

}


function createPropertyBuilders<Types extends Record<string, any>>(
  options: Types,
): {
	[K in keyof Types]: () => PropertyOptionsBuilder<InferPropertyValueType<Types[K]>>;
} {
	return Object.fromEntries(
		Object.entries(options).map(([key, value]) => [key, () => new PropertyOptionsBuilder({ type: value })]),
	) as any;
}


const propertyBuilders = {
	...createPropertyBuilders(types),

  bigint: <Mode extends 'bigint' | 'number' | 'string' = 'bigint'>(mode?: Mode) =>
    new PropertyOptionsBuilder<InferPropertyValueType<typeof types.bigint<Mode>>>({ type: new types.bigint(mode) }),

  array: <T = string>(toJsValue: (i: string) => T = i => i as T, toDbValue: (i: T) => string = i => i as string) =>
    new PropertyOptionsBuilder<InferPropertyValueType<typeof types.array<T>>>({ type: new types.array(toJsValue, toDbValue) }),

  decimal: <Mode extends 'number' | 'string' = 'string'>(mode?: Mode) =>
    new PropertyOptionsBuilder<InferPropertyValueType<typeof types.decimal<Mode>>>({ type: new types.decimal(mode) }),

	json: <T>() => new PropertyOptionsBuilder<T>({ type: types.json }),

  formula: <T>(formula: string | ((alias: string) => string)) =>
    new PropertyOptionsBuilder<T>({ formula }),

	type: <T extends PropertyValueType>(type: T) =>
		new PropertyOptionsBuilder<InferPropertyValueType<T>>({ type }),

	enum: <const T extends (number | string)[] | (() => Dictionary)>(items?: T) =>
		new EnumOptionsBuilder<T extends () => Dictionary ? ValueOf<ReturnType<T>> : T extends (infer Value)[] ? Value : T>({
			enum: true,
			items,
		}),

  embedded: <Target extends EntitySchema<any, any> | EntitySchema<any, any>[]>(target: Target) =>
    new EmbeddedOptionsBuilder<InferEntity<Target extends (infer T)[] ? T : Target>>({
      entity: () => target as any,
      kind: 'embedded',
    }),

  manyToMany: <Target extends EntitySchema<any, any>>(target: Target) =>
    new ManyToManyOptionsBuilder<InferEntity<Target>>({
      entity: () => target as any,
      kind: 'm:n',
    }),

	manyToOne: <Target extends EntitySchema<any, any>>(target: Target) =>
		new ManyToOneOptionsBuilder<InferEntity<Target>>({
			entity: () => target as any,
			kind: 'm:1',
		}),

	oneToMany: <Target extends EntitySchema<any, any>>(target: Target) =>
		new OneToManyOptionsBuilderOnlyMappedBy<InferEntity<Target>>({
			entity: () => target as any,
			kind: '1:m',
		}),

  oneToOne: <Target extends EntitySchema<any, any>>(target: Target) =>
    new OneToOneOptionsBuilder<InferEntity<Target>>({
      entity: () => target as any,
      kind: '1:1',
    }),
};

function getBuilderOptions(builder: any) {
  return '~options' in builder ? builder['~options'] : builder;
}

export function defineEntity<Properties extends Record<string, any>, const PK extends (keyof Properties)[] | undefined = undefined>(
  meta: Omit<Partial<EntityMetadata<InferEntityFromProperties<Properties, PK>>>, 'properties' | 'extends' | 'primaryKeys'> & {
    name: string;
    properties: Properties | ((properties: typeof propertyBuilders) => Properties);
    primaryKeys?: PK & InferPrimaryKey<Properties>[];
  }): EntitySchema<InferEntityFromProperties<Properties, PK>, never>;

export function defineEntity<Entity = any, Base = never>(
  meta: Omit<Partial<EntityMetadata<Entity>>, 'properties'> & {
    class: EntityClass<Entity>;
    extends?: string | EntitySchema<Base>;
    properties: Record<string, any> | ((properties: typeof propertyBuilders) => Record<string, any>);
  }): EntitySchema<Entity, Base>;

export function defineEntity(
  meta: Omit<Partial<EntityMetadata>, 'properties'> & {
    properties: Record<string, any> | ((properties: typeof propertyBuilders) => Record<string, any>);
  }): EntitySchema<any, any> {
  const { properties: propertiesOrGetter, ...options } = meta;
  const propertyOptions = typeof propertiesOrGetter === 'function' ? propertiesOrGetter(propertyBuilders) : propertiesOrGetter;
  const properties = {};
  const values = new Map<string, any>();
  for (const [key, builder] of Object.entries(propertyOptions)) {
    if (typeof builder === 'function') {
      Object.defineProperty(properties, key, {
        get: () => {
          let value = values.get(key);
          if (value === undefined) {
            value = getBuilderOptions(builder());
            values.set(key, value);
          }
          return value;
        },
        set: (value: any) => {
          values.set(key, value);
        },
        enumerable: true,
      });
    } else {
      Object.defineProperty(properties, key, {
        value: getBuilderOptions(builder),
        writable: true,
        enumerable: true,
      });
    }
  }
  return new EntitySchema({ properties, ...options } as any);
}

defineEntity.properties = propertyBuilders;

type PropertyValueType = PropertyOptions<any>['type'];

type InferPropertyValueType<T extends PropertyValueType> =
  T extends string ? InferTypeByString<T> :
  T extends NumberConstructor ? number :
  T extends StringConstructor ? string :
  T extends BooleanConstructor ? boolean :
  T extends DateConstructor ? Date :
  T extends ArrayConstructor ? string[] :
  T extends Constructor<infer TType> ?
  TType extends Type<infer TValue, any> ? NonNullable<TValue> : TType :
  T extends Type<infer TValue, any> ? NonNullable<TValue> :
  any;

type InferTypeByString<T extends string> =
  T extends keyof typeof types ? InferJSType<typeof types[T]> :
  InferColumnType<T>;

type InferJSType<T> = T extends typeof Type<infer TValue, any> ? NonNullable<TValue> : never;

type InferColumnType<T extends string> =
  T extends 'int' | 'int4' | 'integer' | 'bigint' | 'int8' | 'int2' | 'tinyint' | 'smallint' | 'mediumint' ? number :
  T extends 'double' | 'double precision' | 'real' | 'float8' | 'decimal' | 'numeric' | 'float' | 'float4' ? number :
  T extends 'datetime' | 'time' | 'time with time zone' | 'timestamp' | 'timestamp with time zone' | 'timetz' | 'timestamptz' | 'date' | 'interval' ? Date :
  T extends 'ObjectId' | 'objectId' | 'character varying' | 'varchar' | 'char' | 'character' | 'uuid' | 'text' | 'tinytext' | 'mediumtext' | 'longtext' | 'enum' ? string :
  T extends 'boolean' | 'bool' | 'bit' ? boolean :
  T extends 'blob' | 'tinyblob' | 'mediumblob' | 'longblob' | 'bytea' ? Buffer :
  T extends 'point' | 'line' | 'lseg' | 'box' | 'circle' | 'path' | 'polygon' | 'geometry' ? number[] :
  T extends 'tsvector' | 'tsquery' ? string[] :
  T extends 'json' | 'jsonb' ? any :
  any;

export type InferEntityFromProperties<Properties extends Record<string, any>, PK extends (keyof Properties)[] | undefined = undefined> = {
  -readonly [K in keyof Properties]: InferBuilderValue<MaybeReturnType<Properties[K]>>;
} & {
  [PrimaryKeyProp]?: PK extends undefined
    ? InferPrimaryKey<Properties> extends never
      ? never
      : IsUnion<InferPrimaryKey<Properties>> extends true
        ? InferPrimaryKey<Properties>[]
        : InferPrimaryKey<Properties>
    : PK;
};

export type InferPrimaryKey<Properties extends Record<string, any>> = {
  [K in keyof Properties]: MaybeReturnType<Properties[K]> extends { '~options': { primary: true } } ? K : never;
}[keyof Properties];

type MaybeReturnType<T> = T extends (...args: any[]) => infer R ? R : T;

type WithRef<T> = T & {
  '~options': { ref: true };
};

type WithoutRef<T> = T extends WithRef<infer U> ?
  U & { '~options': { ref: false } } :
  T & { '~options': { ref: false } };

type InferBuilderValue<Builder> = Builder extends { '~type'?: { value: infer Value } } ? MaybeHidden<MaybeOpt<MaybeScalarRef<MaybeNullable<MaybeRelationRef<MaybeMapToPk<MaybeArray<Value, Builder>, Builder>, Builder>, Builder>, Builder>, Builder>, Builder> : never;

type MaybeArray<Value, Builder> = Builder extends { '~options': { array: true } } ? Value[] : Value;

type MaybeMapToPk<Value, Builder> = Builder extends { '~options': { mapToPk: true } } ? Primary<Value> : Value;

type MaybeNullable<Value, Builder> = Builder extends { '~options': { nullable: true } } ? Value | null | undefined : Value;

type MaybeRelationRef<Value, Builder> =
  Builder extends { '~options': { mapToPk: true } } ? Value :
  Builder extends { '~options': { ref: false } } ? Value :
  Builder extends { '~options': { ref: true; kind: '1:1' } } ? Value extends object ? Reference<Value> : never :
  Builder extends { '~options': { ref: true; kind: 'm:1' } } ? Value extends object ? Reference<Value> : never :
  Builder extends { '~options': { kind: '1:m' } } ? Value extends object ? Collection<Value> : never :
  Builder extends { '~options': { kind: 'm:n' } } ? Value extends object ? Collection<Value> : never :
    Value;

type MaybeScalarRef<Value, Builder> =
  Builder extends { '~options': { ref: false } } ? Value :
  Builder extends { '~options': { kind: '1:1' | 'm:1' | '1:m' | 'm:n' } } ? Value :
  Builder extends { '~options': { ref: true } } ? ScalarReference<Value> :
    Value;

type MaybeOpt<Value, Builder> =
  Builder extends { '~options': { mapToPk: true } } ? Value extends Opt<infer OriginalValue> ? OriginalValue : Value :
  Builder extends { '~options': { autoincrement: true } } ? Opt<Value> :
  Builder extends { '~options': { onCreate: Function } } ? Opt<Value> :
  Builder extends { '~options': { default: string | string[] | number | number[] | boolean | null } } ? Opt<Value> :
  Builder extends { '~options': { defaultRaw: string } } ? Opt<Value> :
    Value;

type MaybeHidden<Value, Builder> = Builder extends { '~options': { hidden: true } } ? Hidden<Value> : Value;

type ValueOf<T extends Dictionary> = T[keyof T];

type IsUnion<T, U = T> = T extends U ? ([U] extends [T] ? false : true) : false;

export type InferEntity<Schema> = Schema extends EntitySchema<infer Entity, any> ? Entity : never;<|MERGE_RESOLUTION|>--- conflicted
+++ resolved
@@ -6,11 +6,7 @@
 import type { OneToManyOptions } from '../decorators/OneToMany';
 import type { OneToOneOptions } from '../decorators/OneToOne';
 import type { ManyToManyOptions } from '../decorators/ManyToMany';
-<<<<<<< HEAD
-import type { AnyString, GeneratedColumnCallback, Constructor, CheckCallback, FilterQuery, EntityName, Dictionary, EntityMetadata, PrimaryKeyProp, Hidden, Opt, Primary } from '../typings';
-=======
-import type { AnyString, GeneratedColumnCallback, Constructor, CheckCallback, FilterQuery, EntityName, Dictionary, EntityMetadata, PrimaryKeyProp, Hidden, Opt, EntityClass } from '../typings';
->>>>>>> aa7295e4
+import type { AnyString, GeneratedColumnCallback, Constructor, CheckCallback, FilterQuery, EntityName, Dictionary, EntityMetadata, PrimaryKeyProp, Hidden, Opt, Primary, EntityClass } from '../typings';
 import type { Reference, ScalarReference } from './Reference';
 import type { SerializeOptions } from '../serialization/EntitySerializer';
 import type { Cascade, DeferMode, LoadStrategy, QueryOrderMap } from '../enums';
