--- conflicted
+++ resolved
@@ -80,33 +80,7 @@
   private getPkHash<T>(item: T): string {
     const wrapped = (item as AnyEntity).__helper;
     const meta = wrapped.__meta as EntityMetadata<T>;
-<<<<<<< HEAD
-    let pk = wrapped!.getPrimaryKey(true);
-
-    if (Utils.isRawSql(pk)) {
-      pk = wrapped!.getPrimaryKey();
-    }
-
-    if (pk && pk.valueOf !== Object.prototype.valueOf && typeof pk.valueOf === 'function') {
-      pk = pk.valueOf();
-    }
-
-    if (pk == null) {
-      return pk as string;
-    }
-
-    let hash: string;
-
-    if (meta.simplePK) {
-      hash = '' + item[meta.primaryKeys[0]];
-    } else {
-      const pks = Utils.getOrderedPrimaryKeys<T>(pk, meta);
-      hash = Utils.getPrimaryKeyHash(pks as string[]);
-    }
-
-=======
     const hash = wrapped.getSerializedPrimaryKey();
->>>>>>> 0e183461
     const schema = wrapped.__schema || meta.root.schema;
 
     if (schema) {
