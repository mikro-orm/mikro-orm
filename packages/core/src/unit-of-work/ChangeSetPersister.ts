--- conflicted
+++ resolved
@@ -23,11 +23,7 @@
               private readonly config: Configuration) {
     this.platform = this.driver.getPlatform();
     this.comparator = this.config.getComparator(this.metadata);
-<<<<<<< HEAD
     this.usesReturningStatement = this.platform.usesReturningStatement() || this.platform.usesOutputStatement();
-=======
-    this.usesReturningStatement = this.platform.usesReturningStatement();
->>>>>>> b4200bf2
   }
 
   async executeInserts<T extends object>(changeSets: ChangeSet<T>[], options?: DriverMethodOptions, withSchema?: boolean): Promise<void> {
