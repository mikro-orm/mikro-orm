--- conflicted
+++ resolved
@@ -430,13 +430,8 @@
    * No need to handle composite keys here as they need to be set upfront.
    * We do need to map to the change set payload too, as it will be used in the originalEntityData for new entities.
    */
-<<<<<<< HEAD
-  mapReturnedValues<T extends object>(entity: T, payload: EntityDictionary<T>, row: Dictionary | undefined, meta: EntityMetadata<T>, override = false): void {
+  mapReturnedValues<T extends object>(entity: T, payload: EntityDictionary<T>, row: Dictionary | undefined, meta: EntityMetadata<T>): void {
     if (this.usesReturningStatement && row && Utils.hasObjectKeys(row)) {
-=======
-  mapReturnedValues<T extends object>(entity: T, payload: EntityDictionary<T>, row: Dictionary | undefined, meta: EntityMetadata<T>): void {
-    if (this.platform.usesReturningStatement() && row && Utils.hasObjectKeys(row)) {
->>>>>>> 7337b059
       const mapped = this.comparator.mapResult<T>(meta.className, row as EntityDictionary<T>);
       this.hydrator.hydrate(entity, meta, mapped, this.factory, 'full', false, true);
       Object.assign(payload, mapped); // merge to the changeset payload, so it gets saved to the entity snapshot
