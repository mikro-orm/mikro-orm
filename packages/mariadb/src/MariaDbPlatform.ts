import { AbstractSqlPlatform, QueryOrder } from '@mikro-orm/knex';
import { MariaDbSchemaHelper } from './MariaDbSchemaHelper';
import { MariaDbExceptionConverter } from './MariaDbExceptionConverter';
import { Utils, type SimpleColumnMeta, type Dictionary, type Type } from '@mikro-orm/core';

export class MariaDbPlatform extends AbstractSqlPlatform {

  protected override readonly schemaHelper: MariaDbSchemaHelper = new MariaDbSchemaHelper(this);
  protected override readonly exceptionConverter = new MariaDbExceptionConverter();

  override getDefaultCharset(): string {
    return 'utf8mb4';
  }

  override getBooleanTypeDeclarationSQL(): string {
    return 'tinyint(1)';
  }

  override getDefaultMappedType(type: string): Type<unknown> {
    if (type === 'tinyint(1)') {
      return super.getDefaultMappedType('boolean');
    }

    const normalizedType = this.extractSimpleType(type);
    const map = {
      int: 'integer',
      timestamp: 'datetime',
    } as Dictionary;

    return super.getDefaultMappedType(map[normalizedType] ?? type);
  }

  override supportsUnsigned(): boolean {
    return true;
  }

  /**
   * Returns the default name of index for the given columns
   * cannot go past 64 character length for identifiers in MySQL
   */
  override getIndexName(tableName: string, columns: string[], type: 'index' | 'unique' | 'foreign' | 'primary' | 'sequence'): string {
    if (type === 'primary') {
      return this.getDefaultPrimaryName(tableName, columns);
    }

    const indexName = super.getIndexName(tableName, columns, type);

    /* istanbul ignore next */
    if (indexName.length > 64) {
      return `${indexName.substring(0, 56 - type.length)}_${Utils.hash(indexName, 5)}_${type}`;
    }

    return indexName;
  }

  override getDefaultPrimaryName(tableName: string, columns: string[]): string {
    return 'PRIMARY'; // https://dev.mysql.com/doc/refman/8.0/en/create-table.html#create-table-indexes-keys
  }

  override supportsCreatingFullTextIndex(): boolean {
    return true;
  }

  override getFullTextWhereClause(): string {
    return `match(:column:) against (:query in boolean mode)`;
  }

  override getFullTextIndexExpression(indexName: string, schemaName: string | undefined, tableName: string, columns: SimpleColumnMeta[]): string {
    /* istanbul ignore next */
    const quotedTableName = this.quoteIdentifier(schemaName ? `${schemaName}.${tableName}` : tableName);
    const quotedColumnNames = columns.map(c => this.quoteIdentifier(c.name));
    const quotedIndexName = this.quoteIdentifier(indexName);

    return `alter table ${quotedTableName} add fulltext index ${quotedIndexName}(${quotedColumnNames.join(',')})`;
  }

  private readonly ORDER_BY_NULLS_TRANSLATE = {
    [QueryOrder.asc_nulls_first]: 'is not null',
    [QueryOrder.asc_nulls_last]: 'is null',
    [QueryOrder.desc_nulls_first]: 'is not null',
    [QueryOrder.desc_nulls_last]: 'is null',
  } as const;

  /* istanbul ignore next */
  override getOrderByExpression(column: string, direction: string): string[] {
    const ret: string[] = [];
<<<<<<< HEAD
    const dir = direction.toLowerCase();
    if (dir in this.ORDER_BY_NULLS_TRANSLATE) {
      ret.push(`${column} ${this.ORDER_BY_NULLS_TRANSLATE[dir as keyof typeof this.ORDER_BY_NULLS_TRANSLATE]}`);
=======
    const dir = direction.toLowerCase() as keyof typeof this.NULLS_TRANSLATE;

    if (dir in this.NULLS_TRANSLATE) {
      ret.push(`${column} ${this.NULLS_TRANSLATE[dir]}`);
>>>>>>> 9e3b45b9
    }

    ret.push(`${column} ${dir.replace(/(\s|nulls|first|last)*/gi, '')}`);

    return ret;
  }

}<|MERGE_RESOLUTION|>--- conflicted
+++ resolved
@@ -84,16 +84,10 @@
   /* istanbul ignore next */
   override getOrderByExpression(column: string, direction: string): string[] {
     const ret: string[] = [];
-<<<<<<< HEAD
-    const dir = direction.toLowerCase();
+    const dir = direction.toLowerCase() as keyof typeof this.ORDER_BY_NULLS_TRANSLATE;
+
     if (dir in this.ORDER_BY_NULLS_TRANSLATE) {
-      ret.push(`${column} ${this.ORDER_BY_NULLS_TRANSLATE[dir as keyof typeof this.ORDER_BY_NULLS_TRANSLATE]}`);
-=======
-    const dir = direction.toLowerCase() as keyof typeof this.NULLS_TRANSLATE;
-
-    if (dir in this.NULLS_TRANSLATE) {
-      ret.push(`${column} ${this.NULLS_TRANSLATE[dir]}`);
->>>>>>> 9e3b45b9
+      ret.push(`${column} ${this.ORDER_BY_NULLS_TRANSLATE[dir]}`);
     }
 
     ret.push(`${column} ${dir.replace(/(\s|nulls|first|last)*/gi, '')}`);
