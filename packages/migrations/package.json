--- conflicted
+++ resolved
@@ -53,14 +53,8 @@
     "umzug": "^3.0.0-beta.5"
   },
   "devDependencies": {
-<<<<<<< HEAD
     "@mikro-orm/core": "^4.0.0-rc.1",
-    "@types/sequelize": "^4.28.9",
-    "@types/validator": "^13.1.0",
-    "sequelize": "^6.3.4"
-=======
-    "@mikro-orm/core": "^4.0.0-rc.1"
->>>>>>> 0c4a0b5d
+    "@types/sequelize": "^4.28.9"
   },
   "peerDependencies": {
     "@mikro-orm/core": "^4.0.0-rc.1"
