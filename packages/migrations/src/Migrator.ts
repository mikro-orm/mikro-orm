import umzug, { migrationsList, Umzug } from 'umzug';
import { ensureDir } from 'fs-extra';
import { Constructor, Dictionary, Transaction, Utils } from '@mikro-orm/core';
import { EntityManager, SchemaGenerator } from '@mikro-orm/knex';
import { Migration } from './Migration';
import { MigrationRunner } from './MigrationRunner';
import { MigrationGenerator } from './MigrationGenerator';
import { MigrationStorage } from './MigrationStorage';
import { MigrateOptions, MigrationResult, MigrationRow, UmzugMigration } from './typings';

export class Migrator {

  private readonly umzug: Umzug;
  private readonly driver = this.em.getDriver();
  private readonly schemaGenerator = new SchemaGenerator(this.em);
  private readonly config = this.em.config;
  private readonly options = this.config.get('migrations');
  private readonly runner = new MigrationRunner(this.driver, this.options, this.config);
  private readonly generator = new MigrationGenerator(this.driver, this.config.getNamingStrategy(), this.options);
  private readonly storage = new MigrationStorage(this.driver, this.options);

  constructor(private readonly em: EntityManager) {
    let migrations: Dictionary = {
      path: Utils.absolutePath(this.options.path!, this.config.get('baseDir')),
      pattern: this.options.pattern,
      customResolver: (file: string) => this.resolve(file),
    };

    if (this.options.migrationsList?.length) {
      const list = this.options.migrationsList.map(migration => this.initialize(migration.class as Constructor<Migration>, migration.name));
      migrations = migrationsList(list as any[]);
    }

    this.umzug = new umzug({
      storage: this.storage,
      logging: this.config.get('logger'),
      migrations,
    });
  }

<<<<<<< HEAD
=======
  async ensurePrerequisites() {
    if (!this.options.migrationsList?.length) {
      await ensureDir(Utils.normalizePath(this.options.path!));
    }

    await this.storage.ensureTable();
  }

>>>>>>> cc6f95e9
  async createMigration(path?: string, blank = false, initial = false): Promise<MigrationResult> {
    await this.ensurePrerequisites();

    if (initial) {
      await this.validateInitialMigration();
    }

    const diff = await this.getSchemaDiff(blank, initial);

    if (diff.length === 0) {
      return { fileName: '', code: '', diff };
    }

    const migration = await this.generator.generate(diff, path);

    if (initial) {
      await this.storage.logMigration(migration[1]);
    }

    return {
      fileName: migration[1],
      code: migration[0],
      diff,
    };
  }

  async validateInitialMigration() {
    const executed = await this.getExecutedMigrations();
    const pending = await this.getPendingMigrations();

    if (executed.length > 0 || pending.length > 0) {
      throw new Error('Initial migration cannot be created, as some migrations already exist');
    }
  }

  async getExecutedMigrations(): Promise<MigrationRow[]> {
    await this.ensurePrerequisites();
    return this.storage.getExecutedMigrations();
  }

  async getPendingMigrations(): Promise<UmzugMigration[]> {
    await this.ensurePrerequisites();
    return this.umzug.pending();
  }

  async up(options?: string | string[] | MigrateOptions): Promise<UmzugMigration[]> {
    return this.runMigrations('up', options);
  }

  async down(options?: string | string[] | MigrateOptions): Promise<UmzugMigration[]> {
    return this.runMigrations('down', options);
  }

  getStorage(): MigrationStorage {
    return this.storage;
  }

  protected resolve(file: string) {
    // eslint-disable-next-line @typescript-eslint/no-var-requires
    const migration = require(file);
    const MigrationClass = Object.values(migration)[0] as Constructor<Migration>;

    return this.initialize(MigrationClass);
  }

  protected initialize(MigrationClass: Constructor<Migration>, name?: string) {
    const instance = new MigrationClass(this.driver, this.config);

    return {
      name,
      up: () => this.runner.run(instance, 'up'),
      down: () => this.runner.run(instance, 'down'),
    };
  }

  private async getSchemaDiff(blank: boolean, initial: boolean): Promise<string[]> {
    const lines: string[] = [];

    if (blank) {
      lines.push('select 1');
    } else if (initial) {
      const dump = await this.schemaGenerator.getCreateSchemaSQL(false);
      lines.push(...dump.split('\n'));
    } else {
      const dump = await this.schemaGenerator.getUpdateSchemaSQL(false, this.options.safe, this.options.dropTables);
      lines.push(...dump.split('\n'));
    }

    for (let i = lines.length - 1; i > 0; i--) {
      if (lines[i]) {
        break;
      }

      delete lines[i];
    }

    return lines;
  }

  private prefix<T extends string | string[] | { from?: string; to?: string; migrations?: string[]; transaction?: Transaction }>(options?: T): T {
    if (Utils.isString(options) || Array.isArray(options)) {
      return Utils.asArray(options).map(m => {
        const name = m.replace(/\.[jt]s$/, '');
        return name.match(/^\d{14}$/) ? this.options.fileName!(name) : m;
      }) as T;
    }

    if (!Utils.isObject<{ from?: string; to?: string; migrations?: string[]; transaction?: Transaction }>(options)) {
      return options as T;
    }

    if (options.migrations) {
      options.migrations = options.migrations.map(m => this.prefix(m));
    }

    if (options.transaction) {
      delete options.transaction;
    }

    ['from', 'to'].filter(k => options[k]).forEach(k => options[k] = this.prefix(options[k]));

    return options as T;
  }

  private async runMigrations(method: 'up' | 'down', options?: string | string[] | MigrateOptions) {
    await this.ensurePrerequisites();

    if (!this.options.transactional || !this.options.allOrNothing) {
      return this.umzug[method](this.prefix(options as string[]));
    }

    if (Utils.isObject<MigrateOptions>(options) && options.transaction) {
      return this.runInTransaction(options.transaction, method, options);
    }

    return this.driver.getConnection().transactional(trx => this.runInTransaction(trx, method, options));
  }

  private async runInTransaction(trx: Transaction, method: 'up' | 'down', options: string | string[] | undefined | MigrateOptions) {
    this.runner.setMasterMigration(trx);
    this.storage.setMasterMigration(trx);
    const ret = await this.umzug[method](this.prefix(options as string[]));
    this.runner.unsetMasterMigration();
    this.storage.unsetMasterMigration();

    return ret;
  }

  private async ensurePrerequisites() {
    if (this.options.migrationsList?.length) {
      await ensureDir(Utils.normalizePath(this.options.path!));
    }

    await this.storage.ensureTable();
  }

}<|MERGE_RESOLUTION|>--- conflicted
+++ resolved
@@ -38,17 +38,6 @@
     });
   }
 
-<<<<<<< HEAD
-=======
-  async ensurePrerequisites() {
-    if (!this.options.migrationsList?.length) {
-      await ensureDir(Utils.normalizePath(this.options.path!));
-    }
-
-    await this.storage.ensureTable();
-  }
-
->>>>>>> cc6f95e9
   async createMigration(path?: string, blank = false, initial = false): Promise<MigrationResult> {
     await this.ensurePrerequisites();
 
@@ -198,7 +187,7 @@
   }
 
   private async ensurePrerequisites() {
-    if (this.options.migrationsList?.length) {
+    if (!this.options.migrationsList?.length) {
       await ensureDir(Utils.normalizePath(this.options.path!));
     }
 
