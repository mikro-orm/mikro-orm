--- conflicted
+++ resolved
@@ -563,7 +563,7 @@
         if (groups[i]?.length > 0) {
           i++;
         }
-<<<<<<< HEAD
+
         continue;
       }
 
@@ -571,16 +571,6 @@
       groups[i].push(line.trim());
     }
 
-=======
-
-        continue;
-      }
-
-      groups[i] ??= [];
-      groups[i].push(line.trim());
-    }
-
->>>>>>> b4200bf2
     if (groups.length === 0) {
       return;
     }
