import {
  Cascade,
<<<<<<< HEAD
  Configuration,
=======
>>>>>>> aa2e8892
  DateTimeType,
  DecimalType,
  EntitySchema,
  ReferenceKind,
  t,
  Utils,
  type Dictionary,
  type EntityMetadata,
  type EntityProperty,
<<<<<<< HEAD
  type MikroORMOptions,
  type NamingStrategy,
  type UniqueOptions,
  type EntityKey,
=======
  type NamingStrategy,
  type Configuration,
>>>>>>> aa2e8892
} from '@mikro-orm/core';
import type { SchemaHelper } from './SchemaHelper';
import type { CheckDef, Column, ForeignKey, IndexDef } from '../typings';
import type { AbstractSqlPlatform } from '../AbstractSqlPlatform';

/**
 * @internal
 */
export class DatabaseTable {

  private columns: Dictionary<Column> = {};
  private indexes: IndexDef[] = [];
  private checks: CheckDef[] = [];
  private foreignKeys: Dictionary<ForeignKey> = {};
  public nativeEnums: Dictionary<unknown[]> = {}; // for postgres
  public comment?: string;

  constructor(private readonly platform: AbstractSqlPlatform,
              readonly name: string,
              readonly schema?: string) {
    Object.defineProperties(this, {
      platform: { enumerable: false, writable: true },
    });
  }

  getColumns(): Column[] {
    return Object.values(this.columns);
  }

  getColumn(name: string): Column | undefined {
    return this.columns[name];
  }

  removeColumn(name: string): void {
    delete this.columns[name];
  }

  getIndexes(): IndexDef[] {
    return Utils.removeDuplicates(this.indexes);
  }

  getChecks(): CheckDef[] {
    return this.checks;
  }

  init(cols: Column[], indexes: IndexDef[] = [], checks: CheckDef[] = [], pks: string[], fks: Dictionary<ForeignKey> = {}, enums: Dictionary<string[]> = {}): void {
    this.indexes = indexes;
    this.checks = checks;
    this.foreignKeys = fks;

    this.columns = cols.reduce((o, v) => {
      const index = indexes.filter(i => i.columnNames[0] === v.name);
      v.primary = v.primary || pks.includes(v.name);
      v.unique = index.some(i => i.unique && !i.primary);
      const type = v.name in enums ? 'enum' : v.type;
      v.mappedType = this.platform.getMappedType(type);
      v.default = v.default?.toString().startsWith('nextval(') ? null : v.default;
      v.enumItems ??= enums[v.name] || [];
      o[v.name] = v;

      return o;
    }, {} as Dictionary<Column>);
  }

  addColumn(column: Column) {
    this.columns[column.name] = column;
  }

  addColumnFromProperty(prop: EntityProperty, meta: EntityMetadata, config: Configuration) {
    prop.fieldNames.forEach((field, idx) => {
      const type = prop.enum ? 'enum' : prop.columnTypes[idx];
      const mappedType = this.platform.getMappedType(type);

      if (mappedType instanceof DecimalType) {
        const match = prop.columnTypes[idx].match(/\w+\((\d+), ?(\d+)\)/);

        /* istanbul ignore else */
        if (match) {
          prop.precision ??= +match[1];
          prop.scale ??= +match[2];
          prop.length = undefined;
        }
      }

      if (mappedType instanceof DateTimeType) {
        const match = prop.columnTypes[idx].match(/\w+\((\d+)\)/);

        if (match) {
          prop.length ??= +match[1];
        } else {
          prop.length ??= this.platform.getDefaultDateTimeLength();
        }
      }

      const primary = !meta.compositePK && !!prop.primary && prop.kind === ReferenceKind.SCALAR && this.platform.isNumericColumn(mappedType);
      this.columns[field] = {
        name: prop.fieldNames[idx],
        type: prop.columnTypes[idx],
        generated: prop.generated as string,
        mappedType,
        unsigned: prop.unsigned && this.platform.isNumericColumn(mappedType),
        autoincrement: prop.autoincrement ?? primary,
        primary,
        nullable: this.columns[field]?.nullable ?? !!prop.nullable,
        nativeEnumName: prop.nativeEnumName,
        length: prop.length,
        precision: prop.precision,
        scale: prop.scale,
        default: prop.defaultRaw,
        enumItems: prop.nativeEnumName || prop.items?.every(Utils.isString) ? prop.items as string[] : undefined,
        comment: prop.comment,
        extra: prop.extra,
        ignoreSchemaChanges: prop.ignoreSchemaChanges,
      };
      this.columns[field].unsigned ||= this.columns[field].autoincrement;
      const defaultValue = this.platform.getSchemaHelper()!.normalizeDefaultValue(prop.defaultRaw!, prop.length);
      this.columns[field].default = defaultValue as string;
    });

    if ([ReferenceKind.MANY_TO_ONE, ReferenceKind.ONE_TO_ONE].includes(prop.kind)) {
      const constraintName = this.getIndexName(true, prop.fieldNames, 'foreign');
      let schema = prop.targetMeta!.schema === '*' ? this.schema : (prop.targetMeta!.schema ?? config.get('schema', this.platform.getDefaultSchemaName()));

      if (prop.referencedTableName.includes('.')) {
        schema = undefined;
      }

      this.foreignKeys[constraintName] = {
        constraintName,
        columnNames: prop.fieldNames,
        localTableName: this.getShortestName(),
        referencedColumnNames: prop.referencedColumnNames,
        referencedTableName: schema ? `${schema}.${prop.referencedTableName}` : prop.referencedTableName,
      };

      const cascade = prop.cascade.includes(Cascade.REMOVE) || prop.cascade.includes(Cascade.ALL);

      if (prop.deleteRule || cascade || prop.nullable) {
        this.foreignKeys[constraintName].deleteRule = prop.deleteRule || (cascade ? 'cascade' : 'set null');
      }

      if (prop.updateRule || prop.cascade.includes(Cascade.PERSIST) || prop.cascade.includes(Cascade.ALL)) {
        this.foreignKeys[constraintName].updateRule = prop.updateRule || 'cascade';
      }
    }

    if (prop.index) {
      this.indexes.push({
        columnNames: prop.fieldNames,
        composite: prop.fieldNames.length > 1,
        keyName: this.getIndexName(prop.index, prop.fieldNames, 'index'),
        constraint: false,
        primary: false,
        unique: false,
      });
    }

    if (prop.unique && !(prop.primary && !meta.compositePK)) {
      this.indexes.push({
        columnNames: prop.fieldNames,
        composite: prop.fieldNames.length > 1,
        keyName: this.getIndexName(prop.unique, prop.fieldNames, 'unique'),
        constraint: !prop.fieldNames.some((d: string) => d.includes('.')),
        primary: false,
        unique: true,
      });
    }
  }

  private getIndexName(value: boolean | string, columnNames: string[], type: 'unique' | 'index' | 'primary' | 'foreign'): string {
    if (Utils.isString(value)) {
      return value;
    }

    return this.platform.getIndexName(this.name, columnNames, type);
  }

  getEntityDeclaration(
    namingStrategy: NamingStrategy,
    schemaHelper: SchemaHelper,
    scalarPropertiesForRelations: NonNullable<MikroORMOptions['entityGenerator']['scalarPropertiesForRelations']>,
  ): EntityMetadata {

    const {
      fksOnColumnProps,
      fksOnStandaloneProps,
      columnFks,
      fkIndexes,
      nullableForeignKeys,
      skippedColumnNames,
    } = this.foreignKeysToProps(namingStrategy, scalarPropertiesForRelations);

    let name = namingStrategy.getClassName(this.name, '_');
    name = name.match(/^\d/) ? 'E' + name : name;
    const schema = new EntitySchema({ name, collection: this.name, schema: this.schema });

    const compositeFkIndexes: Dictionary<{ keyName: string }> = {};
    const compositeFkUniques: Dictionary<{ keyName: string }> = {};

    for (const index of this.indexes.filter(index =>
      !index.primary
      && (index.columnNames.length > 1
        || !(index.columnNames[0] in columnFks)
        || skippedColumnNames.includes(index.columnNames[0])
      ))
    ) {
      const ret: UniqueOptions<Dictionary<EntityKey>> = { name: index.keyName };

      const fkForIndex = fkIndexes.get(index);
      if (fkForIndex) {
        ret.properties = [this.getPropertyName(namingStrategy, fkForIndex.baseName, fkForIndex.fk)];
        const map = index.unique ? compositeFkUniques : compositeFkIndexes;
        map[ret.properties[0]] = { keyName: index.keyName };
        continue;
      }

      const properties = this.getIndexProperties(index, columnFks, fksOnColumnProps, fksOnStandaloneProps, namingStrategy);

      // If there is a column that cannot be unambiguously mapped to a prop, render an expression.
      if (typeof properties === 'undefined') {
        ret.expression = schemaHelper.getCreateIndexSQL(this.name, index);
      } else {
        ret.properties = properties;
        if (properties.length === 1 && !fksOnStandaloneProps.has(properties[0])) {
          const map = index.unique ? compositeFkUniques : compositeFkIndexes;
          map[properties[0]] = { keyName: index.keyName };
          continue;
        }
      }

      if (index.unique) {
        schema.addUnique(ret);
        continue;
      }
      schema.addIndex(ret);
    }

    for (const column of this.getColumns().filter(column => !skippedColumnNames.includes(column.name))) {
      const prop = this.getPropertyDeclaration(column, namingStrategy, schemaHelper, compositeFkIndexes, compositeFkUniques, fksOnColumnProps.get(column.name));
      schema.addProperty(prop.name, prop.type, prop);
    }

    for (const [propBaseName, [fkIndex, currentFk]] of fksOnStandaloneProps.entries()) {
      const prop = this.getForeignKeyDeclaration(currentFk, namingStrategy, schemaHelper, fkIndex, nullableForeignKeys.has(currentFk), propBaseName);
      schema.addProperty(prop.name, prop.type, prop);
    }

    const meta = schema.init().meta;
    const oneToOneCandidateProperties = meta.relations
      .filter(prop => prop.primary && prop.kind === ReferenceKind.MANY_TO_ONE);
    if (oneToOneCandidateProperties.length === 1
      && oneToOneCandidateProperties[0].fieldNames.length === (new Set(meta.getPrimaryProps().flatMap(prop => prop.fieldNames))).size
    ) {
      oneToOneCandidateProperties[0].kind = ReferenceKind.ONE_TO_ONE;
    }

    return meta;
  }

  private foreignKeysToProps(
    namingStrategy: NamingStrategy,
    scalarPropertiesForRelations: NonNullable<MikroORMOptions['entityGenerator']['scalarPropertiesForRelations']>,
  ) {
    const fks = Object.values(this.getForeignKeys());
    const fksOnColumnProps = new Map<string, ForeignKey>();
    const fksOnStandaloneProps = new Map<string, [IndexDef, ForeignKey]>();
    const columnFks: Record<string, ForeignKey[]> = {};
    const fkIndexes = new Map<IndexDef, {fk: ForeignKey; baseName: string}>();
    const nullableForeignKeys = new Set<ForeignKey>();
    for (const currentFk of fks) {
      const fkIndex = this.findFkIndex(currentFk);

      if (currentFk.columnNames.length === 1 && !fks.some(fk => fk !== currentFk && fk.columnNames.length === 1 && currentFk.columnNames[0] === fk.columnNames[0])) {
        // Non-composite FK is the only possible one for a column. Render the column with it.
        const columnName = currentFk.columnNames[0];
        columnFks[columnName] ??= [];
        columnFks[columnName].push(currentFk);
        if (this.getColumn(columnName)?.nullable) {
          nullableForeignKeys.add(currentFk);
        }
        if (scalarPropertiesForRelations === 'always') {
          fksOnStandaloneProps.set(columnName, [fkIndex, currentFk]);
        } else {
          fksOnColumnProps.set(columnName, currentFk);
        }
        fkIndexes.set(fkIndex, { fk: currentFk, baseName: columnName });
        continue;
      }

      const specificColumnNames: string[] = [];
      const nullableColumnsInFk = [];
      for (const columnName of currentFk.columnNames) {
        columnFks[columnName] ??= [];
        columnFks[columnName].push(currentFk);
        if (!fks.some(fk => fk !== currentFk && fk.columnNames.includes(columnName))) {
          specificColumnNames.push(columnName);
        }
        if (this.getColumn(columnName)?.nullable) {
          nullableColumnsInFk.push(columnName);
        }
      }
      if (nullableColumnsInFk.length > 0) {
        nullableForeignKeys.add(currentFk);
      }

      if (specificColumnNames.length === 1 && ((nullableColumnsInFk.length === currentFk.columnNames.length || nullableColumnsInFk.length === 0) || (nullableColumnsInFk.length === 1 && nullableColumnsInFk[0] === specificColumnNames[0]))) {
        // Composite FK has exactly one column which is not used in any other FK.
        // The FK also doesn't have a mix of nullable and non-nullable columns,
        // or its only nullable column is this very one.
        // It is safe to just render this FK attached to the specific column.
        const columnName = specificColumnNames[0];
        if (scalarPropertiesForRelations === 'always') {
          fksOnStandaloneProps.set(columnName, [fkIndex, currentFk]);
        } else {
          fksOnColumnProps.set(columnName, currentFk);
        }
        fkIndexes.set(fkIndex, { fk: currentFk, baseName: columnName });
        continue;
      }

      if (specificColumnNames.length === currentFk.columnNames.length) {
        // All columns involved with this FK are only covered by this one FK.
        if (nullableColumnsInFk.length <= 1) {
          // Also, this FK is either not nullable, or has only one nullable column.
          // It is safe to name the FK after the nullable column, or any non-nullable one (the first one is picked).
          const columnName = nullableColumnsInFk.at(0) ?? currentFk.columnNames[0];
          if (scalarPropertiesForRelations === 'always') {
            fksOnStandaloneProps.set(columnName, [fkIndex, currentFk]);
          } else {
            fksOnColumnProps.set(columnName, currentFk);
          }
          fkIndexes.set(fkIndex, { fk: currentFk, baseName: columnName });
          continue;
        }

        // If the first nullable column's name with FK is different from the name without FK,
        // name a standalone prop after the column, but treat the column prop itself as not having FK.
        const firstNullableColumnName = nullableColumnsInFk[0];
        if (this.getPropertyName(namingStrategy, firstNullableColumnName, currentFk) !== this.getPropertyName(namingStrategy, firstNullableColumnName)) {
          fksOnStandaloneProps.set(firstNullableColumnName, [fkIndex, currentFk]);
          fkIndexes.set(fkIndex, { fk: currentFk, baseName: firstNullableColumnName });
          continue;
        }
      }

      if (!fks.some(fk => fk !== currentFk && fk.referencedTableName === currentFk.referencedTableName) && !this.getColumn(currentFk.referencedTableName)) {
        // Composite FK is the only one in this table that references this other table.
        // The name of the referenced table is not shared with a column in this table,
        // so it is safe to output prop name based on the referenced entity.
        fksOnStandaloneProps.set(currentFk.referencedTableName, [fkIndex, currentFk]);
        fkIndexes.set(fkIndex, { fk: currentFk, baseName: currentFk.referencedTableName });
        continue;
      }

      // Any ambiguous FK is rendered with a name based on the FK constraint name
      fksOnStandaloneProps.set(currentFk.constraintName, [fkIndex, currentFk]);
      fkIndexes.set(fkIndex, { fk: currentFk, baseName: currentFk.constraintName });
    }

    const columnsInFks = Object.keys(columnFks);
    const skippingHandlers: Record<typeof scalarPropertiesForRelations, (column: Column) => boolean> = {
      // Never generate scalar props for composite keys,
      // i.e. always skip columns if they are covered by foreign keys.
      never: (column: Column) => columnsInFks.includes(column.name) && !fksOnColumnProps.has(column.name),
      // Always generate scalar props for composite keys,
      // i.e. do not skip columns, even if they are covered by foreign keys.
      always: (column: Column) => false,
      // Smart scalar props generation.
      // Skips columns if they are covered by foreign keys.
      // But also does not skip if the column is not nullable, and yet all involved FKs are nullable,
      // or if one or more FKs involved has multiple nullable columns.
      smart: (column: Column) => {
        return columnsInFks.includes(column.name)
          && !fksOnColumnProps.has(column.name)
          && (column.nullable
              ? columnFks[column.name].some(fk => !fk.columnNames.some(fkColumnName => fkColumnName !== column.name && this.getColumn(fkColumnName)?.nullable))
              : columnFks[column.name].some(fk => !nullableForeignKeys.has(fk))
          );
      },
    };
    const skippedColumnNames = this.getColumns().filter(skippingHandlers[scalarPropertiesForRelations]).map(column => column.name);

    return { fksOnColumnProps, fksOnStandaloneProps, columnFks, fkIndexes, nullableForeignKeys, skippedColumnNames };
  }

  private findFkIndex(currentFk: ForeignKey) {
    const fkColumnsLength = currentFk.columnNames.length;
    const possibleIndexes = this.indexes.filter(index => {
      return index.columnNames.length >= fkColumnsLength && !currentFk.columnNames.some((columnName, i) => index.columnNames[i] !== columnName);
    });
    possibleIndexes.sort((a, b) => {
      if (a.primary !== b.primary) {
        return a.primary ? -1 : 1;
      }

      if (a.unique !== b.unique) {
        return a.unique ? -1 : 1;
      }

      if (a.columnNames.length !== b.columnNames.length) {
        return a.columnNames.length < b.columnNames.length ? -1 : 1;
      }

      return a.keyName.localeCompare(b.keyName);
    });
    return possibleIndexes[0];
  }

  private getIndexProperties(index: IndexDef, columnFks: Record<string, ForeignKey[]>, fksOnColumnProps: Map<string, ForeignKey>, fksOnStandaloneProps: Map<string, [IndexDef, ForeignKey]>, namingStrategy: NamingStrategy) {
    const propBaseNames = new Set<string>();
    const columnNames = index.columnNames;
    const l = columnNames.length;
    for (let i = 0; i < l; ++i) {
      const columnName = columnNames[i];

      // The column is not involved with FKs.
      // It has a prop named after it.
      // Add it and move on.
      if (!(columnName in columnFks)) {
        propBaseNames.add(columnName);
        continue;
      }

      // If the prop named after the column has a FK and the FK's columns are a subset of this index,
      // include this prop and move on.
      const columnPropFk = fksOnColumnProps.get(columnName);
      if (columnPropFk && !columnPropFk.columnNames.some(fkColumnName => {
        return !columnNames.includes(fkColumnName);
      })) {
        propBaseNames.add(columnName);
        continue;
      }

      // If there is at least one standalone FK featuring this column,
      // and all of its columns are a subset of this index,
      // include that FK, and consider mapping of this column to a prop a success.
      let propAdded = false;
      for (const [propName, [, fk]] of fksOnStandaloneProps) {
        if (!columnFks[columnName].includes(fk)) {
          continue;
        }
        if (!fk.columnNames.some(fkColumnName => {
          return !columnNames.includes(fkColumnName);
        })) {
          propBaseNames.add(propName);
          propAdded = true;
        }
      }
      if (propAdded) {
        continue;
      }

      // If we have reached this point, it means the column is not mappable to a prop name.
      // Break the whole prop creation.
      return;
    }
    return Array.from(propBaseNames).map(baseName => this.getPropertyName(namingStrategy, baseName, fksOnColumnProps.get(baseName)));
  }

  /**
   * The shortest name is stripped of the default namespace. All other namespaced elements are returned as full-qualified names.
   */
  getShortestName(): string {
    if (!this.schema || this.name.startsWith(this.schema + '.')) {
      return this.name;
    }

    return `${this.schema}.${this.name}`;
  }

  getForeignKeys() {
    return this.foreignKeys;
  }

  hasColumn(columnName: string) {
    return columnName in this.columns;
  }

  getIndex(indexName: string) {
    return this.indexes.find(i => i.keyName === indexName);
  }

  hasIndex(indexName: string) {
    return !!this.getIndex(indexName);
  }

  getCheck(checkName: string) {
    return this.checks.find(i => i.name === checkName);
  }

  hasCheck(checkName: string) {
    return !!this.getCheck(checkName);
  }

  getPrimaryKey() {
    return this.indexes.find(i => i.primary);
  }

  hasPrimaryKey() {
    return !!this.getPrimaryKey();
  }

  private getForeignKeyDeclaration(
    fk: ForeignKey,
    namingStrategy: NamingStrategy,
    schemaHelper: SchemaHelper,
    fkIndex: IndexDef,
    nullable: boolean,
    propNameBase: string,
  ) {
    const prop = this.getPropertyName(namingStrategy, propNameBase, fk);
    const kind = (fkIndex.unique && !fkIndex.primary) ? this.getReferenceKind(fk, fkIndex) : this.getReferenceKind(fk);
    const type = this.getPropertyTypeForForeignKey(namingStrategy, fk);

    const fkOptions: Partial<EntityProperty> = {};
    fkOptions.fieldNames = fk.columnNames;
    fkOptions.referencedTableName = fk.referencedTableName;
    fkOptions.referencedColumnNames = fk.referencedColumnNames;
    fkOptions.updateRule = fk.updateRule?.toLowerCase();
    fkOptions.deleteRule = fk.deleteRule?.toLowerCase();

    const columnOptions: Partial<EntityProperty> = {};
    if (fk.columnNames.length === 1) {
      const column = this.getColumn(fk.columnNames[0])!;
      columnOptions.default = this.getPropertyDefaultValue(schemaHelper, column, type);
      columnOptions.defaultRaw = this.getPropertyDefaultValue(schemaHelper, column, type, true);
      columnOptions.nullable = column.nullable;
      columnOptions.primary = column.primary;
      columnOptions.length = column.length;
      columnOptions.precision = column.precision;
      columnOptions.scale = column.scale;
      columnOptions.enum = !!column.enumItems?.length;
      columnOptions.items = column.enumItems;
    }

    return {
      name: prop,
      type,
      kind,
      ...columnOptions,
      nullable,
      primary: fkIndex.primary || !fk.columnNames.some(columnName => !this.getPrimaryKey()?.columnNames.includes(columnName)),
      index: !fkIndex.unique ? fkIndex.keyName : undefined,
      unique: (fkIndex.unique && !fkIndex.primary) ? fkIndex.keyName : undefined,
      ...fkOptions,
    };
  }

  private getPropertyDeclaration(
    column: Column,
    namingStrategy: NamingStrategy,
    schemaHelper: SchemaHelper,
    compositeFkIndexes: Dictionary<{ keyName: string }>,
    compositeFkUniques: Dictionary<{ keyName: string }>,
    fk?: ForeignKey,
  ) {
    const prop = this.getPropertyName(namingStrategy, column.name, fk);
    const index = compositeFkIndexes[prop] || this.indexes.find(idx => idx.columnNames[0] === column.name && !idx.composite && !idx.unique && !idx.primary);
    const unique = compositeFkUniques[prop] || this.indexes.find(idx => idx.columnNames[0] === column.name && !idx.composite && idx.unique && !idx.primary);

    const kind = this.getReferenceKind(fk, unique);
    const type = this.getPropertyTypeForColumn(namingStrategy, column, fk);
    const fkOptions: Partial<EntityProperty> = {};

    if (fk) {
      fkOptions.fieldNames = fk.columnNames;
      fkOptions.referencedTableName = fk.referencedTableName;
      fkOptions.referencedColumnNames = fk.referencedColumnNames;
      fkOptions.updateRule = fk.updateRule?.toLowerCase();
      fkOptions.deleteRule = fk.deleteRule?.toLowerCase();
    }

    return {
      name: prop,
      type,
      kind,
      columnType: column.type,
      default: this.getPropertyDefaultValue(schemaHelper, column, type),
      defaultRaw: this.getPropertyDefaultValue(schemaHelper, column, type, true),
      nullable: column.nullable,
      primary: column.primary,
      fieldName: column.name,
      length: column.length,
      precision: column.precision,
      scale: column.scale,
      index: index ? index.keyName : undefined,
      unique: unique ? unique.keyName : undefined,
      enum: !!column.enumItems?.length,
      items: column.enumItems,
      ...fkOptions,
    };
  }

  private getReferenceKind(fk?: ForeignKey, unique?: { keyName: string }): ReferenceKind {
    if (fk && unique) {
      return ReferenceKind.ONE_TO_ONE;
    }

    if (fk) {
      return ReferenceKind.MANY_TO_ONE;
    }

    return ReferenceKind.SCALAR;
  }

  private getPropertyName(namingStrategy: NamingStrategy, baseName: string, fk?: ForeignKey): string {
    let field = baseName;

    if (fk) {
      const idx = fk.columnNames.indexOf(baseName);
      let replacedFieldName = field.replace(new RegExp(`_${fk.referencedColumnNames[idx]}$`), '');
      if (replacedFieldName === field) {
        replacedFieldName = field.replace(new RegExp(`_${namingStrategy.referenceColumnName()}$`), '');
      }
      field = replacedFieldName;
    }

    return namingStrategy.columnNameToProperty(field);
  }

  private getPropertyTypeForForeignKey(namingStrategy: NamingStrategy, fk: ForeignKey): string {
    const parts = fk.referencedTableName.split('.', 2);
    return namingStrategy.getClassName(parts.length > 1 ? parts[1] : parts[0], '_');
  }

  private getPropertyTypeForColumn(namingStrategy: NamingStrategy, column: Column, fk?: ForeignKey): string {
    if (fk) {
      return this.getPropertyTypeForForeignKey(namingStrategy, fk);
    }
    // If this column is using an enum.
    if (column.enumItems?.length) {
      // We will create a new enum name for this type and set it as the property type as well.
      // The enum name will be a concatenation of the table name and the column name.
      return namingStrategy.getClassName(this.name + '_' + column.name, '_');
    }

    return column.mappedType?.compareAsType() ?? 'unknown';
  }

  private getPropertyDefaultValue(schemaHelper: SchemaHelper, column: Column, propType: string, raw = false): any {
    const empty = raw ? 'null' : undefined;

    if (!column.default) {
      return empty;
    }

    const val = schemaHelper.normalizeDefaultValue(column.default, column.length);

    if (column.nullable && val === 'null') {
      return empty;
    }

    if (propType === 'boolean' && !raw) {
      return !['0', 'false', 'f', 'n', 'no', 'off'].includes('' + column.default);
    }

    if (propType === 'number') {
      return +column.default;
    }

    // unquote string defaults if `raw = false`
    const match = ('' + val).match(/^'(.*)'$/);

    if (!raw && match) {
      return match[1];
    }

    return '' + val;
  }

  addIndex(meta: EntityMetadata, index: { properties: string | string[]; name?: string; type?: string; expression?: string; options?: Dictionary }, type: 'index' | 'unique' | 'primary') {
    const properties = Utils.unique(Utils.flatten(Utils.asArray(index.properties).map(prop => {
      const root = prop.replace(/\..+$/, '');

      if (meta.properties[prop]) {
        if (meta.properties[prop].embeddedPath) {
          return [meta.properties[prop].embeddedPath!.join('.')];
        }

        return meta.properties[prop].fieldNames;
      }

      // json index, we need to rename the column only
      if (meta.properties[root]) {
        return [prop.replace(root, meta.properties[root].fieldNames[0])];
      }

      return [prop];
    })));

    if (properties.length === 0 && !index.expression) {
      return;
    }

    const name = this.getIndexName(index.name!, properties, type);
    this.indexes.push({
      keyName: name,
      columnNames: properties,
      composite: properties.length > 1,
      // JSON columns can have unique index but not unique constraint, and we need to distinguish those, so we can properly drop them
      constraint: type !== 'index' && !properties.some((d: string) => d.includes('.')),
      primary: type === 'primary',
      unique: type !== 'index',
      type: index.type,
      expression: index.expression,
      options: index.options,
    });
  }

  addCheck(check: CheckDef) {
    this.checks.push(check);
  }

  toJSON(): Dictionary {
    const { platform, columns, ...rest } = this;
    const columnsMapped = Utils.keys(columns).reduce((o, col) => {
      const { mappedType, ...restCol } = columns[col];
      o[col] = restCol;
      o[col].mappedType = Utils.keys(t).find(k => t[k] === mappedType.constructor);

      return o;
    }, {} as Dictionary);

    return { columns: columnsMapped, ...rest };
  }

}<|MERGE_RESOLUTION|>--- conflicted
+++ resolved
@@ -1,27 +1,19 @@
 import {
   Cascade,
-<<<<<<< HEAD
-  Configuration,
-=======
->>>>>>> aa2e8892
   DateTimeType,
   DecimalType,
   EntitySchema,
   ReferenceKind,
   t,
   Utils,
+  type Configuration,
   type Dictionary,
+  type EntityKey,
   type EntityMetadata,
   type EntityProperty,
-<<<<<<< HEAD
   type MikroORMOptions,
   type NamingStrategy,
   type UniqueOptions,
-  type EntityKey,
-=======
-  type NamingStrategy,
-  type Configuration,
->>>>>>> aa2e8892
 } from '@mikro-orm/core';
 import type { SchemaHelper } from './SchemaHelper';
 import type { CheckDef, Column, ForeignKey, IndexDef } from '../typings';
