import { inspect } from 'util';
import type { Knex } from 'knex';
import {
  type AnyEntity,
  type ConnectionType,
  type Dictionary,
  type EntityData,
  type EntityKey,
  type EntityMetadata,
  type EntityName,
  type EntityProperty,
  type FilterQuery,
  type FlatQueryOrderMap,
  type FlushMode,
  type GroupOperator,
  helper,
  LoadStrategy,
  LockMode,
  type LoggingOptions,
  type MetadataStorage,
  type ObjectQuery,
  PopulateHint,
  type PopulateOptions,
  type QBFilterQuery,
  type QBQueryOrderMap,
  QueryFlag,
  QueryHelper,
  type QueryOrderMap,
  type QueryResult,
  raw,
  RawQueryFragment,
  Reference,
  ReferenceKind,
  type RequiredEntityData,
  serialize,
  Utils,
  ValidationError,
} from '@mikro-orm/core';
import { JoinType, QueryType } from './enums';
import type { AbstractSqlDriver } from '../AbstractSqlDriver';
import { type Alias, QueryBuilderHelper } from './QueryBuilderHelper';
import type { SqlEntityManager } from '../SqlEntityManager';
import { CriteriaNodeFactory } from './CriteriaNodeFactory';
import type { Field, ICriteriaNodeProcessOptions, JoinOptions } from '../typings';
import type { AbstractSqlPlatform } from '../AbstractSqlPlatform';

export interface ExecuteOptions {
  mapResults?: boolean;
  mergeResults?: boolean;
}

/**
 * SQL query builder with fluent interface.
 *
 * ```ts
 * const qb = orm.em.createQueryBuilder(Publisher);
 * qb.select('*')
 *   .where({
 *     name: 'test 123',
 *     type: PublisherType.GLOBAL,
 *   })
 *   .orderBy({
 *     name: QueryOrder.DESC,
 *     type: QueryOrder.ASC,
 *   })
 *   .limit(2, 1);
 *
 * const publisher = await qb.getSingleResult();
 * ```
 */
export class QueryBuilder<T extends object = AnyEntity> {

  get mainAlias(): Alias<T> {
    this.ensureFromClause();
    return this._mainAlias!;
  }

  get alias(): string {
    return this.mainAlias.aliasName;
  }

  get helper(): QueryBuilderHelper {
    this.ensureFromClause();
    return this._helper!;
  }

  /** @internal */
  type?: QueryType;
  /** @internal */
  _fields?: Field<T>[];
  /** @internal */
  _populate: PopulateOptions<T>[] = [];
  /** @internal */
  _populateWhere?: ObjectQuery<T> | PopulateHint | `${PopulateHint}`;
  /** @internal */
  __populateWhere?: ObjectQuery<T> | PopulateHint | `${PopulateHint}`;
  /** @internal */
  _populateMap: Dictionary<string> = {};
  /** @internal */
  readonly rawFragments = new Set<string>();

  protected aliasCounter = 0;
  protected flags: Set<QueryFlag> = new Set([QueryFlag.CONVERT_CUSTOM_TYPES]);
  protected finalized = false;
  protected _joins: Dictionary<JoinOptions> = {};
  protected _explicitAlias = false;
  protected _schema?: string;
  protected _cond: Dictionary = {};
  protected _data!: Dictionary;
  protected _orderBy: QueryOrderMap<T>[] = [];
  protected _groupBy: Field<T>[] = [];
  protected _having: Dictionary = {};
  protected _returning?: Field<T>[];
  protected _onConflict?: { fields: string[]; ignore?: boolean; merge?: EntityData<T> | Field<T>[]; where?: QBFilterQuery<T> }[];
  protected _limit?: number;
  protected _offset?: number;
  protected _distinctOn?: string[];
  protected _joinedProps = new Map<string, PopulateOptions<any>>();
  protected _cache?: boolean | number | [string, number];
  protected _indexHint?: string;
  protected _comments: string[] = [];
  protected _hintComments: string[] = [];
  protected flushMode?: FlushMode;
  protected lockMode?: LockMode;
  protected lockTables?: string[];
  protected subQueries: Dictionary<string> = {};
  protected _mainAlias?: Alias<T>;
  protected _aliases: Dictionary<Alias<any>> = {};
  protected _helper?: QueryBuilderHelper;
  protected readonly platform: AbstractSqlPlatform;
  protected readonly knex: Knex;

  /**
   * @internal
   */
  constructor(entityName: EntityName<T> | QueryBuilder<T>,
              protected readonly metadata: MetadataStorage,
              protected readonly driver: AbstractSqlDriver,
              protected readonly context?: Knex.Transaction,
              alias?: string,
<<<<<<< HEAD
              protected connectionType?: ConnectionType,
              protected readonly em?: SqlEntityManager,
              protected readonly loggerContext?: LoggingOptions) {
=======
              private connectionType?: ConnectionType,
              private readonly em?: SqlEntityManager,
              private loggerContext?: LoggingOptions & Dictionary) {
>>>>>>> 6c63e4bd
    this.platform = this.driver.getPlatform();
    this.knex = this.driver.getConnection(this.connectionType).getKnex();

    if (alias) {
      this.aliasCounter++;
      this._explicitAlias = true;
    }

    // @ts-expect-error union type does not match the overloaded method signature
    this.from(entityName, alias);
  }

  select(fields: Field<T> | Field<T>[], distinct = false): SelectQueryBuilder<T> {
    this.ensureNotFinalized();
    this._fields = Utils.asArray(fields);

    if (distinct) {
      this.flags.add(QueryFlag.DISTINCT);
    }

    return this.init(QueryType.SELECT) as SelectQueryBuilder<T>;
  }

  addSelect(fields: Field<T> | Field<T>[]): SelectQueryBuilder<T> {
    this.ensureNotFinalized();

    if (this.type && this.type !== QueryType.SELECT) {
      return this as SelectQueryBuilder<T>;
    }

    return this.select([...Utils.asArray(this._fields), ...Utils.asArray(fields)]);
  }

  distinct(): SelectQueryBuilder<T> {
    this.ensureNotFinalized();
    return this.setFlag(QueryFlag.DISTINCT) as SelectQueryBuilder<T>;
  }

  /** postgres only */
  distinctOn(fields: string | string[]): SelectQueryBuilder<T> {
    this.ensureNotFinalized();
    this._distinctOn = Utils.asArray(fields);
    return this as SelectQueryBuilder<T>;
  }

  insert(data: RequiredEntityData<T> | RequiredEntityData<T>[]): InsertQueryBuilder<T> {
    return this.init(QueryType.INSERT, data) as InsertQueryBuilder<T>;
  }

  update(data: EntityData<T>): UpdateQueryBuilder<T> {
    return this.init(QueryType.UPDATE, data) as UpdateQueryBuilder<T>;
  }

  delete(cond?: QBFilterQuery): DeleteQueryBuilder<T> {
    return this.init(QueryType.DELETE, undefined, cond) as DeleteQueryBuilder<T>;
  }

  truncate(): TruncateQueryBuilder<T> {
    return this.init(QueryType.TRUNCATE) as TruncateQueryBuilder<T>;
  }

  count(field?: string | string[], distinct = false): CountQueryBuilder<T> {
    if (field) {
      this._fields = Utils.asArray(field);
    } else if (this.hasToManyJoins()) {
      this._fields = this.mainAlias.metadata!.primaryKeys;
    } else {
      this._fields = [raw('*')];
    }

    if (distinct) {
      this.flags.add(QueryFlag.DISTINCT);
    }

    return this.init(QueryType.COUNT) as CountQueryBuilder<T>;
  }

  join(field: string | Knex.QueryBuilder | QueryBuilder<any>, alias: string, cond: QBFilterQuery = {}, type = JoinType.innerJoin, path?: string, schema?: string): this {
    this.joinReference(field, alias, cond, type, path, schema);
    return this;
  }

  innerJoin(field: string | Knex.QueryBuilder | QueryBuilder<any>, alias: string, cond: QBFilterQuery = {}, schema?: string): this {
    this.join(field, alias, cond, JoinType.innerJoin, undefined, schema);
    return this;
  }

  innerJoinLateral(field: string | Knex.QueryBuilder | QueryBuilder<any>, alias: string, cond: QBFilterQuery = {}, schema?: string): this {
    this.join(field, alias, cond, JoinType.innerJoinLateral, undefined, schema);
    return this;
  }

  leftJoin(field: string | Knex.QueryBuilder | QueryBuilder<any>, alias: string, cond: QBFilterQuery = {}, schema?: string): this {
    return this.join(field, alias, cond, JoinType.leftJoin, undefined, schema);
  }

  leftJoinLateral(field: string | Knex.QueryBuilder | QueryBuilder<any>, alias: string, cond: QBFilterQuery = {}, schema?: string): this {
    return this.join(field, alias, cond, JoinType.leftJoinLateral, undefined, schema);
  }

  joinAndSelect(field: string | [field: string, qb: Knex.QueryBuilder | QueryBuilder<any>], alias: string, cond: QBFilterQuery = {}, type = JoinType.innerJoin, path?: string, fields?: string[], schema?: string): SelectQueryBuilder<T> {
    if (!this.type) {
      this.select('*');
    }

    let subquery: string | undefined;

    if (Array.isArray(field)) {
      subquery = field[1] instanceof QueryBuilder ? field[1].getFormattedQuery() : field[1].toString();
      field = field[0];
    }

    const prop = this.joinReference(field, alias, cond, type, path, schema, subquery);
    const [fromAlias] = this.helper.splitField(field as EntityKey<T>);

    if (subquery) {
      this._joins[`${fromAlias}.${prop.name}#${alias}`].subquery = subquery;
    }

    const populate = this._joinedProps.get(fromAlias);
    const item = { field: prop.name, strategy: LoadStrategy.JOINED, children: [] };

    if (populate) {
      populate.children!.push(item);
    } else { // root entity
      this._populate.push(item);
    }

    this._joinedProps.set(alias, item);
    this.addSelect(this.getFieldsForJoinedLoad(prop, alias, fields));

    return this as SelectQueryBuilder<T>;
  }

  leftJoinAndSelect(field: string | [field: string, qb: Knex.QueryBuilder | QueryBuilder<any>], alias: string, cond: QBFilterQuery = {}, fields?: string[], schema?: string): SelectQueryBuilder<T> {
    return this.joinAndSelect(field, alias, cond, JoinType.leftJoin, undefined, fields, schema);
  }

  leftJoinLateralAndSelect(field: string | [field: string, qb: Knex.QueryBuilder | QueryBuilder<any>], alias: string, cond: QBFilterQuery = {}, fields?: string[], schema?: string): SelectQueryBuilder<T> {
    return this.joinAndSelect(field, alias, cond, JoinType.leftJoinLateral, undefined, fields, schema);
  }

  innerJoinAndSelect(field: string | [field: string, qb: Knex.QueryBuilder | QueryBuilder<any>], alias: string, cond: QBFilterQuery = {}, fields?: string[], schema?: string): SelectQueryBuilder<T> {
    return this.joinAndSelect(field, alias, cond, JoinType.innerJoin, undefined, fields, schema);
  }

  innerJoinLateralAndSelect(field: string | [field: string, qb: Knex.QueryBuilder | QueryBuilder<any>], alias: string, cond: QBFilterQuery = {}, fields?: string[], schema?: string): SelectQueryBuilder<T> {
    return this.joinAndSelect(field, alias, cond, JoinType.innerJoinLateral, undefined, fields, schema);
  }

  protected getFieldsForJoinedLoad(prop: EntityProperty<T>, alias: string, explicitFields?: string[]): Field<T>[] {
    const fields: Field<T>[] = [];
    const populate: PopulateOptions<T>[] = [];
    const joinKey = Object.keys(this._joins).find(join => join.endsWith(`#${alias}`));

    if (joinKey) {
      const path = this._joins[joinKey].path!.split('.').slice(1);
      let children = this._populate;

      for (let i = 0; i < path.length; i++) {
        const child = children.filter(hint => {
          const [propName] = hint.field.split(':', 2) as [EntityKey<T>];
          return propName === path[i];
        });

        children = child.flatMap(c => c.children) as any;
      }

      populate.push(...children);
    }

    prop.targetMeta!.props
      .filter(prop => explicitFields ? explicitFields.includes(prop.name) || prop.primary : this.platform.shouldHaveColumn(prop, populate))
      .forEach(prop => fields.push(...this.driver.mapPropToFieldNames<T>(this, prop, alias)));

    return fields;
  }

  withSubQuery(subQuery: Knex.QueryBuilder, alias: string): this {
    this.ensureNotFinalized();
    this.subQueries[alias] = subQuery.toString();
    return this;
  }

  where(cond: QBFilterQuery<T>, operator?: keyof typeof GroupOperator): this;
  where(cond: string, params?: any[], operator?: keyof typeof GroupOperator): this;
  where(cond: QBFilterQuery<T> | string, params?: keyof typeof GroupOperator | any[], operator?: keyof typeof GroupOperator): this {
    this.ensureNotFinalized();
    const rawField = RawQueryFragment.getKnownFragment(cond as string);

    if (rawField) {
      const sql = this.platform.formatQuery(rawField.sql, rawField.params);
      cond = { [raw(`(${sql})`)]: Utils.asArray(params) };
      operator ??= '$and';
    } else if (Utils.isString(cond)) {
      cond = { [raw(`(${cond})`, Utils.asArray(params))]: [] };
      operator ??= '$and';
    } else {
      cond = QueryHelper.processWhere({
        where: cond as FilterQuery<T>,
        entityName: this.mainAlias.entityName,
        metadata: this.metadata,
        platform: this.platform,
        aliasMap: this.getAliasMap(),
        aliased: !this.type || [QueryType.SELECT, QueryType.COUNT].includes(this.type),
        convertCustomTypes: this.flags.has(QueryFlag.CONVERT_CUSTOM_TYPES),
      }) as FilterQuery<T>;
    }

    const op = operator || params as keyof typeof GroupOperator;
    const topLevel = !op || !Utils.hasObjectKeys(this._cond);
    const criteriaNode = CriteriaNodeFactory.createNode<T>(this.metadata, this.mainAlias.entityName, cond);
    const ignoreBranching = this.__populateWhere === 'infer';

    if ([QueryType.UPDATE, QueryType.DELETE].includes(this.type!) && criteriaNode.willAutoJoin(this, undefined, { ignoreBranching })) {
      // use sub-query to support joining
      this.setFlag(this.type === QueryType.UPDATE ? QueryFlag.UPDATE_SUB_QUERY : QueryFlag.DELETE_SUB_QUERY);
      this.select(this.mainAlias.metadata!.primaryKeys, true);
    }

    if (topLevel) {
      this._cond = criteriaNode.process(this, { ignoreBranching });
    } else if (Array.isArray(this._cond[op])) {
      this._cond[op].push(criteriaNode.process(this, { ignoreBranching }));
    } else {
      const cond1 = [this._cond, criteriaNode.process(this, { ignoreBranching })];
      this._cond = { [op]: cond1 };
    }

    if (this._onConflict) {
      this._onConflict[this._onConflict.length - 1].where = this._cond;
      this._cond = {};
    }

    return this;
  }

  andWhere(cond: QBFilterQuery<T>): this;
  andWhere(cond: string, params?: any[]): this;
  andWhere(cond: QBFilterQuery<T> | string, params?: any[]): this {
    return this.where(cond as string, params, '$and');
  }

  orWhere(cond: QBFilterQuery<T>): this;
  orWhere(cond: string, params?: any[]): this;
  orWhere(cond: QBFilterQuery<T> | string, params?: any[]): this {
    return this.where(cond as string, params, '$or');
  }

  orderBy(orderBy: QBQueryOrderMap<T> | QBQueryOrderMap<T>[]): SelectQueryBuilder<T> {
    this.ensureNotFinalized();
    this._orderBy = [];
    Utils.asArray<QBQueryOrderMap<T>>(orderBy).forEach(o => {
      const processed = QueryHelper.processWhere({
        where: o as Dictionary,
        entityName: this.mainAlias.entityName,
        metadata: this.metadata,
        platform: this.platform,
        aliasMap: this.getAliasMap(),
        aliased: !this.type || [QueryType.SELECT, QueryType.COUNT].includes(this.type),
        convertCustomTypes: false,
        type: 'orderBy',
      })!;
      this._orderBy.push(CriteriaNodeFactory.createNode<T>(this.metadata, this.mainAlias.entityName, processed).process(this, { matchPopulateJoins: true }));
    });

    return this as SelectQueryBuilder<T>;
  }

  groupBy(fields: (string | keyof T) | readonly (string | keyof T)[]): SelectQueryBuilder<T> {
    this.ensureNotFinalized();
    this._groupBy = Utils.asArray(fields);

    return this as SelectQueryBuilder<T>;
  }

  having(cond: QBFilterQuery | string = {}, params?: any[]): SelectQueryBuilder<T> {
    this.ensureNotFinalized();

    if (Utils.isString(cond)) {
      cond = { [raw(`(${cond})`, params)]: [] };
    }

    this._having = CriteriaNodeFactory.createNode<T>(this.metadata, this.mainAlias.entityName, cond).process(this);

    return this as SelectQueryBuilder<T>;
  }

  onConflict(fields: Field<T> | Field<T>[] = []): InsertQueryBuilder<T> {
    const meta = this.mainAlias.metadata as EntityMetadata<T>;
    this.ensureNotFinalized();
    this._onConflict ??= [];
    this._onConflict.push({
      fields: Utils.asArray(fields).flatMap(f => {
        const key = f.toString() as EntityKey<T>;
        /* istanbul ignore next */
        return meta.properties[key]?.fieldNames ?? [key];
      }),
    });
    return this as InsertQueryBuilder<T>;
  }

  ignore(): this {
    if (!this._onConflict) {
      throw new Error('You need to call `qb.onConflict()` first to use `qb.ignore()`');
    }

    this._onConflict[this._onConflict.length - 1].ignore = true;
    return this;
  }

  merge(data?: EntityData<T> | Field<T>[]): this {
    if (!this._onConflict) {
      throw new Error('You need to call `qb.onConflict()` first to use `qb.merge()`');
    }

    if (Array.isArray(data) && data.length === 0) {
      return this.ignore();
    }

    this._onConflict[this._onConflict.length - 1].merge = data;
    return this;
  }

  returning(fields?: Field<T> | Field<T>[]): this {
    this._returning = Utils.asArray(fields);
    return this;
  }

  /**
   * @internal
   */
  populate(populate: PopulateOptions<T>[], populateWhere?: ObjectQuery<T> | PopulateHint | `${PopulateHint}`): this {
    this.ensureNotFinalized();
    this._populate = populate;
    this._populateWhere = populateWhere;

    return this;
  }

  limit(limit?: number, offset = 0): SelectQueryBuilder<T> {
    this.ensureNotFinalized();
    this._limit = limit;

    if (offset) {
      this.offset(offset);
    }

    return this as SelectQueryBuilder<T>;
  }

  offset(offset?: number): SelectQueryBuilder<T> {
    this.ensureNotFinalized();
    this._offset = offset;
    return this as SelectQueryBuilder<T>;
  }

  withSchema(schema?: string): this {
    this.ensureNotFinalized();
    this._schema = schema;

    return this;
  }

  setLockMode(mode?: LockMode, tables?: string[]): this {
    this.ensureNotFinalized();

    if (mode != null && mode !== LockMode.OPTIMISTIC && !this.context) {
      throw ValidationError.transactionRequired();
    }

    this.lockMode = mode;
    this.lockTables = tables;

    return this;
  }

  setFlushMode(flushMode?: FlushMode): this {
    this.ensureNotFinalized();
    this.flushMode = flushMode;
    return this;
  }

  setFlag(flag: QueryFlag): this {
    this.ensureNotFinalized();
    this.flags.add(flag);
    return this;
  }

  unsetFlag(flag: QueryFlag): this {
    this.ensureNotFinalized();
    this.flags.delete(flag);
    return this;
  }

  hasFlag(flag: QueryFlag): boolean {
    return this.flags.has(flag);
  }

  cache(config: boolean | number | [string, number] = true): this {
    this.ensureNotFinalized();
    this._cache = config;
    return this;
  }

  /**
   * Adds index hint to the FROM clause.
   */
  indexHint(sql: string): this {
    this.ensureNotFinalized();
    this._indexHint = sql;
    return this;
  }

  /**
   * Prepend comment to the sql query using the syntax `/* ... *&#8205;/`. Some characters are forbidden such as `/*, *&#8205;/` and `?`.
   */
  comment(comment: string | string[]): this {
    this.ensureNotFinalized();
    this._comments.push(...Utils.asArray(comment));
    return this;
  }

  /**
   * Add hints to the query using comment-like syntax `/*+ ... *&#8205;/`. MySQL and Oracle use this syntax for optimizer hints.
   * Also various DB proxies and routers use this syntax to pass hints to alter their behavior. In other dialects the hints
   * are ignored as simple comments.
   */
  hintComment(comment: string | string[]): this {
    this.ensureNotFinalized();
    this._hintComments.push(...Utils.asArray(comment));
    return this;
  }

  /**
   * Specifies FROM which entity's table select/update/delete will be executed, removing all previously set FROM-s.
   * Allows setting a main string alias of the selection data.
   */
  from<T extends AnyEntity<T> = AnyEntity>(target: QueryBuilder<T>, aliasName?: string): SelectQueryBuilder<T>;
  from<T extends AnyEntity<T> = AnyEntity>(target: EntityName<T>): SelectQueryBuilder<T>;
  from<T extends AnyEntity<T> = AnyEntity>(target: EntityName<T> | QueryBuilder<T>, aliasName?: string): SelectQueryBuilder<T> {
    this.ensureNotFinalized();

    if (target instanceof QueryBuilder) {
      this.fromSubQuery(target, aliasName);
    } else  {
      const entityName = Utils.className(target);

      if (aliasName && this._mainAlias && entityName !== this._mainAlias.aliasName) {
        throw new Error(`Cannot override the alias to '${aliasName}' since a query already contains references to '${this._mainAlias.aliasName}'`);
      }

      this.fromEntityName(entityName, aliasName);
    }

    return this as unknown as SelectQueryBuilder<T>;
  }

  getKnexQuery(processVirtualEntity = true): Knex.QueryBuilder {
    if (this.#query) {
      return this.#query.qb;
    }

    this.#query = {} as any;
    this.finalize();
    const qb = this.getQueryBase(processVirtualEntity);
    const type = this.type ?? QueryType.SELECT;
    (qb as Dictionary).__raw = true; // tag it as there is now way to check via `instanceof`

    Utils.runIfNotEmpty(() => this.helper.appendQueryCondition(type, this._cond, qb), this._cond && !this._onConflict);
    Utils.runIfNotEmpty(() => qb.groupBy(this.prepareFields(this._groupBy, 'groupBy')), this._groupBy);
    Utils.runIfNotEmpty(() => this.helper.appendQueryCondition(type, this._having, qb, undefined, 'having'), this._having);
    Utils.runIfNotEmpty(() => {
      const queryOrder = this.helper.getQueryOrder(type, this._orderBy as FlatQueryOrderMap[], this._populateMap);

      if (queryOrder.length > 0) {
        const sql = Utils.unique(queryOrder).join(', ');
        qb.orderByRaw(sql);
        return;
      }
    }, this._orderBy);
    Utils.runIfNotEmpty(() => qb.limit(this._limit!), this._limit != null);
    Utils.runIfNotEmpty(() => qb.offset(this._offset!), this._offset);
    Utils.runIfNotEmpty(() => this._comments.forEach(comment => qb.comment(comment)), this._comments);
    Utils.runIfNotEmpty(() => this._hintComments.forEach(comment => qb.hintComment(comment)), this._hintComments);
    Utils.runIfNotEmpty(() => this.helper.appendOnConflictClause(type, this._onConflict!, qb), this._onConflict);

    if (this.type === QueryType.TRUNCATE && this.platform.usesCascadeStatement()) {
      return this.#query!.qb = this.knex.raw(qb.toSQL().toNative().sql + ' cascade') as any;
    }

    if (this.lockMode) {
      this.helper.getLockSQL(qb, this.lockMode, this.lockTables);
    }

    this.helper.finalize(type, qb, this.mainAlias.metadata, this._data, this._returning);
    this.clearRawFragmentsCache();

    return this.#query!.qb = qb;
  }

  /**
   * @internal
   */
  clearRawFragmentsCache(): void {
    this.rawFragments.forEach(key => RawQueryFragment.remove(key));
    this.rawFragments.clear();
  }

  /**
   * Returns the query with parameters as wildcards.
   */
  getQuery(): string {
    return this.toQuery().sql;
  }

  #query?: { sql?: string; _sql?: Knex.Sql; params?: readonly unknown[]; qb: Knex.QueryBuilder<T> };

  toQuery(): { sql: string; _sql: Knex.Sql; params: readonly unknown[] } {
    if (this.#query?.sql) {
      return { sql: this.#query.sql, _sql: this.#query._sql!, params: this.#query.params! };
    }

    const sql = this.getKnexQuery().toSQL();
    const query = sql.toNative();

    this.#query!.sql = query.sql;
    this.#query!._sql = sql;
    this.#query!.params = query.bindings ?? [];

    return { sql: this.#query!.sql, _sql: this.#query!._sql, params: this.#query!.params };
  }

  /**
   * Returns the list of all parameters for this query.
   */
  getParams(): readonly Knex.Value[] {
    return this.toQuery().params as Knex.Value[];
  }

  /**
   * Returns raw interpolated query string with all the parameters inlined.
   */
  getFormattedQuery(): string {
    const query = this.toQuery()._sql;
    return this.platform.formatQuery(query.sql, query.bindings);
  }

  /**
   * @internal
   */
  getAliasForJoinPath(path?: string | JoinOptions, options?: ICriteriaNodeProcessOptions): string | undefined {
    if (!path || path === this.mainAlias.entityName) {
      return this.mainAlias.aliasName;
    }

    const join = typeof path === 'string' ? this.getJoinForPath(path, options) : path;

    if (join?.path?.endsWith('[pivot]')) {
      return join.alias;
    }

    return join?.inverseAlias || join?.alias;
  }

  /**
   * @internal
   */
  getJoinForPath(path: string, options?: ICriteriaNodeProcessOptions): JoinOptions | undefined {
    const joins = Object.values(this._joins);

    if (joins.length === 0) {
      return undefined;
    }

    let join = joins.find(j => j.path === path);

    if (options?.preferNoBranch) {
      join = joins.find(j => {
        return j.path?.replace(/\[\d+]|\[populate]/g, '') === path.replace(/\[\d+]|\[populate]/g, '');
      });
    }

    if (!join && options?.ignoreBranching) {
      join = joins.find(j => {
        return j.path?.replace(/\[\d+]/g, '') === path.replace(/\[\d+]/g, '');
      });
    }

    if (!join && options?.matchPopulateJoins && options?.ignoreBranching) {
      join = joins.find(j => {
        return j.path?.replace(/\[\d+]|\[populate]/g, '') === path.replace(/\[\d+]|\[populate]/g, '');
      });
    }

    if (!join && options?.matchPopulateJoins) {
      join = joins.find(j => {
        return j.path?.replace(/\[populate]/g, '') === path.replace(/\[populate]/g, '');
      });
    }

    return join;
  }

  /**
   * @internal
   */
  getNextAlias(entityName = 'e'): string {
    return this.driver.config.getNamingStrategy().aliasName(entityName, this.aliasCounter++);
  }

  /**
   * @internal
   */
  getAliasMap(): Dictionary<string> {
    return Object.fromEntries(Object.entries(this._aliases).map(([key, value]: [string, Alias<any>]) => [key, value.entityName]));
  }

  /**
   * Executes this QB and returns the raw results, mapped to the property names (unless disabled via last parameter).
   * Use `method` to specify what kind of result you want to get (array/single/meta).
   */
  async execute<U = any>(method: 'all' | 'get' | 'run' = 'all', options?: ExecuteOptions | boolean): Promise<U> {
    options = typeof options === 'boolean' ? { mapResults: options } : (options ?? {});
    options.mergeResults ??= true;
    options.mapResults ??= true;

    if (!this.connectionType && method !== 'run' && [QueryType.INSERT, QueryType.UPDATE, QueryType.DELETE, QueryType.TRUNCATE].includes(this.type ?? QueryType.SELECT)) {
      this.connectionType = 'write';
    }

    if (!this.finalized && method === 'get' && this.type === QueryType.SELECT) {
      this.limit(1);
    }

    const query = this.toQuery()._sql;
    const cached = await this.em?.tryCache<T, U>(this.mainAlias.entityName, this._cache, ['qb.execute', query.sql, query.bindings, method]);

    if (cached?.data) {
      return cached.data;
    }

    const write = method === 'run' || !this.platform.getConfig().get('preferReadReplicas');
    const type = this.connectionType || (write ? 'write' : 'read');
    const loggerContext = { id: this.em?.id, ...this.loggerContext };
    const res = await this.driver.getConnection(type).execute(query.sql, query.bindings as any[], method, this.context, loggerContext);
    const meta = this.mainAlias.metadata;

    if (!options.mapResults || !meta) {
      await this.em?.storeCache(this._cache, cached!, res);
      return res as unknown as U;
    }

    if (method === 'run') {
      return res as U;
    }

    const joinedProps = this.driver.joinedProps(meta, this._populate);
    let mapped: EntityData<T>[];

    if (Array.isArray(res)) {
      const map: Dictionary = {};
      mapped = res.map(r => this.driver.mapResult<T>(r as T, meta, this._populate, this, map)!);

      if (options.mergeResults && joinedProps.length > 0) {
        mapped = this.driver.mergeJoinedResult(mapped, this.mainAlias.metadata!, joinedProps);
      }
    } else {
      mapped = [this.driver.mapResult<T>(res, meta, joinedProps, this)!];
    }

    await this.em?.storeCache(this._cache, cached!, mapped);

    if (method === 'get') {
      return mapped[0] as U;
    }

    return mapped as U;
  }

  /**
   * Alias for `qb.getResultList()`
   */
  async getResult(): Promise<T[]> {
    return this.getResultList();
  }

  /**
   * Executes the query, returning array of results
   */
  async getResultList(limit?: number): Promise<T[]> {
    await this.em!.tryFlush(this.mainAlias.entityName, { flushMode: this.flushMode });
    const res = await this.execute<EntityData<T>[]>('all', true);
    const entities: T[] = [];

    function propagatePopulateHint<U extends object>(entity: U, hint: PopulateOptions<U>[]) {
      helper(entity).__serializationContext.populate ??= hint;
      hint.forEach(hint => {
        const [propName] = hint.field.split(':', 2) as [EntityKey<T>];
        const value = Reference.unwrapReference(entity[propName] as object);

        if (Utils.isEntity<U>(value)) {
          helper(value).populated();
          propagatePopulateHint<any>(value, hint.children ?? []);
        } else if (Utils.isCollection(value)) {
          value.populated();
          value.getItems(false).forEach(item => propagatePopulateHint<any>(item, hint.children ?? []));
        }
      });
    }

    for (const r of res) {
      const entity = this.em!.map<T>(this.mainAlias.entityName, r, { schema: this._schema });
      propagatePopulateHint(entity, this._populate);
      entities.push(entity);

      if (limit != null && --limit === 0) {
        break;
      }
    }

    return Utils.unique(entities);
  }

  /**
   * Executes the query, returning the first result or null
   */
  async getSingleResult(): Promise<T | null> {
    if (!this.finalized) {
      this.limit(1);
    }

    const [res] = await this.getResultList(1);
    return res || null;
  }

  /**
   * Executes count query (without offset and limit), returning total count of results
   */
  async getCount(field?: string | string[], distinct?: boolean): Promise<number> {
    let res: { count: number };

    if (this.type === QueryType.COUNT) {
      res = await this.execute<{ count: number }>('get', false);
    } else {
      const qb = this.type === undefined ? this : this.clone();
      qb.count(field, distinct ?? qb.hasToManyJoins()).limit(undefined).offset(undefined).orderBy([]);
      res = await qb.execute<{ count: number }>('get', false);
    }

    return res ? +res.count : 0;
  }

  /**
   * Executes the query, returning both array of results and total count query (without offset and limit).
   */
  async getResultAndCount(): Promise<[T[], number]> {
    return [
      await this.clone().getResultList(),
      await this.clone().getCount(),
    ];
  }

  /**
   * Provides promise-like interface so we can await the QB instance.
   */
  then<TResult1 = any, TResult2 = never>(onfulfilled?: ((value: any) => TResult1 | PromiseLike<TResult1>) | undefined | null, onrejected?: ((reason: any) => TResult2 | PromiseLike<TResult2>) | undefined | null): Promise<T[] | number | QueryResult<T>> {
    let type = this.type ?? QueryType.SELECT;

    if (this.flags.has(QueryFlag.UPDATE_SUB_QUERY) || this.flags.has(QueryFlag.DELETE_SUB_QUERY)) {
      type = QueryType.UPDATE;
    }

    switch (type) {
      case QueryType.INSERT:
      case QueryType.UPDATE:
      case QueryType.DELETE:
      case QueryType.TRUNCATE:
        return this.execute('run').then(onfulfilled, onrejected) as any;
      case QueryType.COUNT:
        return this.getCount().then(onfulfilled, onrejected) as any;
      case QueryType.SELECT: return this.getResultList().then(onfulfilled, onrejected) as any;
    }
  }

  /**
   * Returns knex instance with sub-query aliased with given alias.
   * You can provide `EntityName.propName` as alias, then the field name will be used based on the metadata
   */
  as(alias: string): Knex.QueryBuilder {
    const qb = this.getKnexQuery();

    if (alias.includes('.')) {
      const [a, f] = alias.split('.');
      const meta = this.metadata.find(a);
      /* istanbul ignore next */
      alias = meta?.properties[f]?.fieldNames[0] ?? alias;
    }

    const ret = qb.as(alias);

    // tag the instance, so it is possible to detect it easily
    Object.defineProperty(ret, '__as', { enumerable: false, value: alias });

    return ret;
  }

  clone(reset?: boolean | string[]): QueryBuilder<T> {
    const qb = new QueryBuilder<T>(this.mainAlias.entityName, this.metadata, this.driver, this.context, this.mainAlias.aliasName, this.connectionType, this.em);

    if (reset === true) {
      return qb;
    }

    reset = reset || [];

    // clone array/object properties
    const properties = [
      'flags', '_populate', '_populateWhere', '__populateWhere', '_populateMap', '_joins', '_joinedProps', '_cond', '_data', '_orderBy',
      '_schema', '_indexHint', '_cache', 'subQueries', 'lockMode', 'lockTables', '_groupBy', '_having', '_returning',
      '_comments', '_hintComments', 'rawFragments', 'aliasCounter',
    ];

    RawQueryFragment.cloneRegistry = this.rawFragments;

    for (const prop of Object.keys(this)) {
      if (reset.includes(prop) || prop === '_helper') {
        continue;
      }

      (qb as any)[prop] = properties.includes(prop) ? Utils.copy(this[prop as keyof this]) : this[prop as keyof this];
    }

    delete RawQueryFragment.cloneRegistry;

    /* istanbul ignore else */
    if (this._fields && !reset.includes('_fields')) {
      qb._fields = [...this._fields];
    }

    qb._aliases = { ...this._aliases };
    (qb._helper as Dictionary).aliasMap = qb._aliases;
    qb.finalized = false;

    return qb;
  }

  getKnex(processVirtualEntity = true): Knex.QueryBuilder {
    const qb = this.knex.queryBuilder();
    const { subQuery, aliasName, entityName, metadata } = this.mainAlias;
    const ref = subQuery ? subQuery : this.knex.ref(this.helper.getTableName(entityName));

    if (this.finalized && (this._explicitAlias || this.helper.isTableNameAliasRequired(this.type))) {
      ref.as(aliasName);
    }

    const schema = this.getSchema(this.mainAlias);

    if (schema) {
      ref.withSchema(schema);
    }

    if (metadata?.virtual && processVirtualEntity) {
      qb.fromRaw(this.fromVirtual(metadata));
    } else {
      qb.from(ref);
    }

    if (this.context) {
      qb.transacting(this.context);
    }

    return qb;
  }

  /**
   * Sets logger context for this query builder.
   */
  setLoggerContext(context: LoggingOptions & Dictionary): void {
    this.loggerContext = context as LoggingOptions;
  }

  /**
   * Gets logger context for this query builder.
   */
  getLoggerContext<T extends Dictionary & LoggingOptions = Dictionary>(): T {
    this.loggerContext ??= {};
    return this.loggerContext as T;
  }

  private fromVirtual<T extends object>(meta: EntityMetadata<T>): string {
    if (typeof meta.expression === 'string') {
      return `(${meta.expression}) as ${this.platform.quoteIdentifier(this.alias)}`;
    }

    const res = meta.expression!(this.em, this._cond as any, {});

    if (typeof res === 'string') {
      return `(${res}) as ${this.platform.quoteIdentifier(this.alias)}`;
    }

    if (res instanceof QueryBuilder) {
      return `(${res.getFormattedQuery()}) as ${this.platform.quoteIdentifier(this.alias)}`;
    }

    if (Utils.isObject<Knex.QueryBuilder | Knex.Raw>(res)) {
      const { sql, bindings } = res.toSQL();
      const query = this.platform.formatQuery(sql, bindings);
      return `(${query}) as ${this.platform.quoteIdentifier(this.alias)}`;
    }

    /* istanbul ignore next */
    return res as unknown as string;
  }

  private joinReference(field: string | Knex.QueryBuilder | QueryBuilder, alias: string, cond: Dictionary, type: JoinType, path?: string, schema?: string, subquery?: string): EntityProperty<T> {
    this.ensureNotFinalized();

    if (typeof field === 'object') {
      const prop = {
        name: '__subquery__',
        kind: ReferenceKind.MANY_TO_ONE,
      } as EntityProperty;

      if (field instanceof QueryBuilder) {
        prop.type = field.mainAlias.entityName;
        prop.targetMeta = field.mainAlias.metadata!;
        field = field.getKnexQuery();
      }

      this._joins[`${this.alias}.${prop.name}#${alias}`] = {
        prop,
        alias,
        type,
        cond,
        schema,
        subquery: field.toString(),
        ownerAlias: this.alias,
      } as any;

      return prop;
    }

    if (!subquery && type.includes('lateral')) {
      throw new Error(`Lateral join can be used only with a sub-query.`);
    }

    const [fromAlias, fromField] = this.helper.splitField(field as EntityKey<T>);
    const q = (str: string) => `'${str}'`;

    if (!this._aliases[fromAlias]) {
      throw new Error(`Trying to join ${q(fromField)} with alias ${q(fromAlias)}, but ${q(fromAlias)} is not a known alias. Available aliases are: ${Object.keys(this._aliases).map(q).join(', ')}.`);
    }

    const entityName = this._aliases[fromAlias].entityName;
    const meta = this.metadata.get(entityName);
    const prop = meta.properties[fromField];

    if (!prop) {
      throw new Error(`Trying to join ${q(field)}, but ${q(fromField)} is not a defined relation on ${meta.className}.`);
    }

    this.createAlias(prop.type, alias);
    cond = QueryHelper.processWhere({
      where: cond,
      entityName: this.mainAlias.entityName,
      metadata: this.metadata,
      platform: this.platform,
      aliasMap: this.getAliasMap(),
      aliased: !this.type || [QueryType.SELECT, QueryType.COUNT].includes(this.type),
    })!;
    let aliasedName = `${fromAlias}.${prop.name}#${alias}`;
    path ??= `${(Object.values(this._joins).find(j => j.alias === fromAlias)?.path ?? entityName)}.${prop.name}`;

    if (prop.kind === ReferenceKind.ONE_TO_MANY) {
      this._joins[aliasedName] = this.helper.joinOneToReference(prop, fromAlias, alias, type, cond, schema);
    } else if (prop.kind === ReferenceKind.MANY_TO_MANY) {
      let pivotAlias = alias;

      if (type !== JoinType.pivotJoin) {
        const oldPivotAlias = this.getAliasForJoinPath(path + '[pivot]');
        pivotAlias = oldPivotAlias ?? this.getNextAlias(prop.pivotEntity);
        aliasedName = `${fromAlias}.${prop.name}#${pivotAlias}`;
      }

      const joins = this.helper.joinManyToManyReference(prop, fromAlias, alias, pivotAlias, type, cond, path, schema);

      Object.assign(this._joins, joins);
      this.createAlias(prop.pivotEntity, pivotAlias);
    } else if (prop.kind === ReferenceKind.ONE_TO_ONE) {
      this._joins[aliasedName] = this.helper.joinOneToReference(prop, fromAlias, alias, type, cond, schema);
    } else { // MANY_TO_ONE
      this._joins[aliasedName] = this.helper.joinManyToOneReference(prop, fromAlias, alias, type, cond, schema);
    }

    if (!this._joins[aliasedName].path && path) {
      this._joins[aliasedName].path = path;
    }

    return prop;
  }

  private prepareFields<T, U extends string | Knex.Raw>(fields: Field<T>[], type: 'where' | 'groupBy' | 'sub-query' = 'where'): U[] {
    const ret: Field<T>[] = [];
    const getFieldName = (name: string) => {
      if (type === 'groupBy') {
        return this.helper.mapper(name, this.type, undefined, null);
      }

      return this.helper.mapper(name, this.type);
    };

    fields.forEach(field => {
      const rawField = RawQueryFragment.getKnownFragment(field as string);

      if (rawField) {
        const sql = this.platform.formatQuery(rawField.sql, rawField.params);
        ret.push(this.knex.raw(sql) as Field<T>);
        return;
      }

      if (!Utils.isString(field)) {
        ret.push(field);
        return;
      }

      const join = Object.keys(this._joins).find(k => field === k.substring(0, k.indexOf('#')))!;

      if (join && type === 'where') {
        ret.push(...this.helper.mapJoinColumns(this.type ?? QueryType.SELECT, this._joins[join]) as string[]);
        return;
      }

      const [a, f] = this.helper.splitField(field as EntityKey<T>);
      const prop = this.helper.getProperty(f, a);

      /* istanbul ignore next */
      if (prop && [ReferenceKind.ONE_TO_MANY, ReferenceKind.MANY_TO_MANY].includes(prop.kind)) {
        return;
      }

      if (prop?.persist === false && !prop.embedded && !prop.formula && type === 'where') {
        return;
      }

      if (prop?.embedded) {
        const name = prop.embeddedPath?.join('.') ?? prop.fieldNames[0];
        const aliased = this._aliases[a] ? `${a}.${name}` : name;
        ret.push(getFieldName(aliased));
        return;
      }

      if (prop?.kind === ReferenceKind.EMBEDDED) {
        if (prop.object) {
          ret.push(getFieldName(prop.fieldNames[0]));
        } else {
          const nest = (prop: EntityProperty): void => {
            for (const childProp of Object.values(prop.embeddedProps)) {
              if (childProp.fieldNames && (childProp.kind !== ReferenceKind.EMBEDDED || childProp.object) && childProp.persist !== false) {
                ret.push(getFieldName(childProp.fieldNames[0]));
              } else {
                nest(childProp);
              }
            }
          };
          nest(prop);
        }
        return;
      }

      if (prop && prop.fieldNames.length > 1) {
        ret.push(...prop.fieldNames.map(f => getFieldName(f)));
        return;
      }

      ret.push(getFieldName(field));
    });

    const meta = this.mainAlias.metadata;
    /* istanbul ignore next */
    const requiresSQLConversion = meta?.props.filter(p => p.hasConvertToJSValueSQL && p.persist !== false) ?? [];

    if (this.flags.has(QueryFlag.CONVERT_CUSTOM_TYPES) && (fields.includes('*') || fields.includes(`${this.mainAlias.aliasName}.*`)) && requiresSQLConversion.length > 0) {
      for (const p of requiresSQLConversion) {
        ret.push(this.helper.mapper(p.name, this.type));
      }
    }

    for (const f of Object.keys(this._populateMap)) {
      if (type === 'where') {
        const cols = this.helper.mapJoinColumns(this.type ?? QueryType.SELECT, this._joins[f]);

        for (const col of cols) {
          ret.push(col as string);
        }
      }
    }

    return Utils.unique(ret) as U[];
  }

  private init(type: QueryType, data?: any, cond?: any): this {
    this.ensureNotFinalized();
    this.type = type;

    if ([QueryType.UPDATE, QueryType.DELETE].includes(type) && Utils.hasObjectKeys(this._cond)) {
      throw new Error(`You are trying to call \`qb.where().${type.toLowerCase()}()\`. Calling \`qb.${type.toLowerCase()}()\` before \`qb.where()\` is required.`);
    }

    if (!this.helper.isTableNameAliasRequired(type)) {
      delete this._fields;
    }

    if (data) {
      if (Utils.isEntity(data)) {
        data = this.em?.getComparator().prepareEntity(data as T) ?? serialize(data as T);
      }

      this._data = this.helper.processData(data, this.flags.has(QueryFlag.CONVERT_CUSTOM_TYPES), false);
    }

    if (cond) {
      this.where(cond);
    }

    return this;
  }

  private getQueryBase(processVirtualEntity: boolean): Knex.QueryBuilder {
    const qb = this.getKnex(processVirtualEntity);
    const schema = this.getSchema(this.mainAlias);
    // Joined tables doesn't need to belong to the same schema as the main table
    const joinSchema = this._schema ?? this.em?.schema ?? schema;

    if (schema) {
      qb.withSchema(schema);
    }

    if (this._indexHint) {
      const alias = this.helper.isTableNameAliasRequired(this.type) ? ` as ${this.platform.quoteIdentifier(this.mainAlias.aliasName)}` : '';
      const schemaQuoted = schema ? this.platform.quoteIdentifier(schema) + '.' : '';
      const tableName = schemaQuoted + this.platform.quoteIdentifier(this.helper.getTableName(this.mainAlias.entityName)) + alias;
      qb.from(this.knex.raw(`${tableName} ${this._indexHint}`));
    }

    switch (this.type) {
      case QueryType.SELECT:
        qb.select(this.prepareFields(this._fields!));

        if (this._distinctOn) {
          qb.distinctOn(this._distinctOn as string[]);
        } else if (this.flags.has(QueryFlag.DISTINCT)) {
          qb.distinct();
        }

        this.helper.processJoins(qb, this._joins, joinSchema);
        break;
      case QueryType.COUNT: {
        const m = this.flags.has(QueryFlag.DISTINCT) ? 'countDistinct' : 'count';
        qb[m]({ count: this._fields!.map(f => this.helper.mapper(f as string, this.type)) });
        this.helper.processJoins(qb, this._joins, joinSchema);
        break;
      }
      case QueryType.INSERT:
        qb.insert(this._data);
        break;
      case QueryType.UPDATE:
        qb.update(this._data);
        this.helper.updateVersionProperty(qb, this._data);
        break;
      case QueryType.DELETE:
        qb.delete();
        break;
      case QueryType.TRUNCATE:
        qb.truncate();
        break;
    }

    return qb;
  }

  private applyDiscriminatorCondition(): void {
    const meta = this.mainAlias.metadata;

    if (!meta?.discriminatorValue) {
      return;
    }

    const types = Object.values(meta.root.discriminatorMap!).map(cls => this.metadata.find(cls)!);
    const children: EntityMetadata[] = [];
    const lookUpChildren = (ret: EntityMetadata[], type: string) => {
      const children = types.filter(meta2 => meta2.extends === type);
      children.forEach(m => lookUpChildren(ret, m.className));
      ret.push(...children.filter(c => c.discriminatorValue));

      return children;
    };
    lookUpChildren(children, meta.className);
    this.andWhere({
      [meta.root.discriminatorColumn!]: children.length > 0 ? { $in: [meta.discriminatorValue, ...children.map(c => c.discriminatorValue)] } : meta.discriminatorValue,
    });
  }

  private finalize(): void {
    if (this.finalized) {
      return;
    }

    if (!this.type) {
      this.select('*');
    }

    const meta = this.mainAlias.metadata as EntityMetadata<T>;
    this.applyDiscriminatorCondition();

    if (meta && this.flags.has(QueryFlag.AUTO_JOIN_ONE_TO_ONE_OWNER)) {
      const relationsToPopulate = this._populate.map(({ field }) => field);
      meta.relations
        .filter(prop => prop.kind === ReferenceKind.ONE_TO_ONE && !prop.owner && !relationsToPopulate.includes(prop.name) && !relationsToPopulate.includes(`${prop.name}:ref` as any))
        .map(prop => ({ field: `${prop.name}:ref` as any }))
        .forEach(item => this._populate.push(item));
    }

    this._populate.forEach(({ field }) => {
      const [fromAlias, fromField] = this.helper.splitField(field);
      const aliasedField = `${fromAlias}.${fromField}`;
      const join = Object.keys(this._joins).find(k => `${aliasedField}#${this._joins[k].alias}` === k);

      if (join && this._joins[join] && this.helper.isOneToOneInverse(fromField)) {
        this._populateMap[join] = this._joins[join].alias;
        return;
      }

      if (meta && this.helper.isOneToOneInverse(fromField)) {
        const prop = meta.properties[fromField as EntityKey<T>];
        const alias = this.getNextAlias(prop.pivotEntity ?? prop.type);
        const aliasedName = `${fromAlias}.${prop.name}#${alias}`;
        this._joins[aliasedName] = this.helper.joinOneToReference(prop, this.mainAlias.aliasName, alias, JoinType.leftJoin);
        this._joins[aliasedName].path = `${(Object.values(this._joins).find(j => j.alias === fromAlias)?.path ?? meta.className)}.${prop.name}`;
        this._populateMap[aliasedName] = this._joins[aliasedName].alias;
      }
    });

    if (meta && (this._fields?.includes('*') || this._fields?.includes(`${this.mainAlias.aliasName}.*`))) {
      meta.props
        .filter(prop => prop.formula && (!prop.lazy || this.flags.has(QueryFlag.INCLUDE_LAZY_FORMULAS)))
        .map(prop => {
          const alias = this.knex.ref(this.mainAlias.aliasName).toString();
          const aliased = this.knex.ref(prop.fieldNames[0]).toString();
          return `${prop.formula!(alias)} as ${aliased}`;
        })
        .filter(field => !this._fields!.some(f => {
          if (f instanceof RawQueryFragment) {
            return f.sql === field && f.params.length === 0;
          }

          return f === field;
        }))
        .forEach(field => this._fields!.push(raw(field)));
    }

    this.processPopulateWhere();

    QueryHelper.processObjectParams(this._data);
    QueryHelper.processObjectParams(this._cond);
    QueryHelper.processObjectParams(this._having);

    // automatically enable paginate flag when we detect to-many joins, but only if there is no `group by` clause
    if (!this.flags.has(QueryFlag.DISABLE_PAGINATE) && this._groupBy.length === 0 && this.hasToManyJoins()) {
      this.flags.add(QueryFlag.PAGINATE);
    }

    if (meta && this.flags.has(QueryFlag.PAGINATE) && (this._limit! > 0 || this._offset! > 0)) {
      this.wrapPaginateSubQuery(meta);
    }

    if (meta && (this.flags.has(QueryFlag.UPDATE_SUB_QUERY) || this.flags.has(QueryFlag.DELETE_SUB_QUERY))) {
      this.wrapModifySubQuery(meta);
    }

    this.finalized = true;
  }

  private processPopulateWhere() {
    if (this._populateWhere == null || this._populateWhere === PopulateHint.ALL) {
      return;
    }

    const joins = Object.values(this._joins);
    joins.forEach(join => {
      join.cond_ = join.cond;
      join.cond = {};
    });

    const replaceOnConditions = (cond: Dictionary, op?: string) => {
      Object.keys(cond).forEach(k => {
        if (Utils.isOperator(k)) {
          if (Array.isArray(cond[k])) {
            return cond[k].forEach((c: Dictionary) => replaceOnConditions(c, k));
          }

          /* istanbul ignore next */
          return replaceOnConditions(cond[k], k);
        }

        const [alias] = this.helper.splitField(k as EntityKey<T>);
        const join = joins.find(j => j.alias === alias);

        if (join) {
          if (join.cond[k]) {
            join.cond = { [op ?? '$and']: [join.cond, { [k]: cond[k] }] };
          } else if (op === '$or') {
            join.cond.$or ??= [];
            join.cond.$or.push({ [k]: cond[k] });
          } else {
            join.cond = { ...join.cond, [k]: cond[k] };
          }
        }
      });
    };

    if (typeof this._populateWhere === 'object') {
      const cond = CriteriaNodeFactory
          .createNode<T>(this.metadata, this.mainAlias.entityName, this._populateWhere)
          .process(this, { matchPopulateJoins: true, ignoreBranching: true, preferNoBranch: true });
      replaceOnConditions(cond);
    }
  }

  private hasToManyJoins(): boolean {
    return Object.values(this._joins).some(join => {
      return [ReferenceKind.ONE_TO_MANY, ReferenceKind.MANY_TO_MANY].includes(join.prop.kind);
    });
  }

  private wrapPaginateSubQuery(meta: EntityMetadata): void {
    const pks = this.prepareFields(meta.primaryKeys, 'sub-query') as string[];
    const subQuery = this.clone(['_orderBy', '_fields']).select(pks).groupBy(pks).limit(this._limit!);
    // revert the on conditions added via populateWhere, we want to apply those only once
    Object.values(subQuery._joins).forEach(join => join.cond = join.cond_ ?? {});

    if (this._offset) {
      subQuery.offset(this._offset);
    }

    const addToSelect = [];

    if (this._orderBy.length > 0) {
      const orderBy = [];

      for (const orderMap of this._orderBy) {
        for (const [field, direction] of Object.entries(orderMap)) {
          if (RawQueryFragment.isKnownFragment(field)) {
            const rawField = RawQueryFragment.getKnownFragment(field, false)!;
            this.rawFragments.add(field);
            orderBy.push({ [rawField.clone() as any]: direction });
            continue;
          }

          const [a, f] = this.helper.splitField(field as EntityKey<T>);
          const prop = this.helper.getProperty(f, a);
          const type = this.platform.castColumn(prop);
          const fieldName = this.helper.mapper(field, this.type, undefined, null);

          if (!prop?.persist && !prop?.formula && !pks.includes(fieldName)) {
            addToSelect.push(fieldName);
          }

          const key = raw(`min(${this.knex.ref(fieldName)}${type})`);
          orderBy.push({ [key]: direction });
        }
      }

      subQuery.orderBy(orderBy);
    }

    subQuery.finalized = true;
    const knexQuery = subQuery.as(this.mainAlias.aliasName).clearSelect().select(pks);

    if (addToSelect.length > 0) {
      addToSelect.forEach(prop => {
        const field = this._fields!.find(field => {
          if (typeof field === 'object' && field && '__as' in field) {
            return field.__as === prop;
          }

          if (field instanceof RawQueryFragment) {
            // not perfect, but should work most of the time, ideally we should check only the alias (`... as alias`)
            return field.sql.includes(prop);
          }

          return false;
        });

        if (field instanceof RawQueryFragment) {
          knexQuery.select(this.platform.formatQuery(field.sql, field.params));
        } else if (field) {
          knexQuery.select(field as string);
        }
      });
    }

    // multiple sub-queries are needed to get around mysql limitations with order by + limit + where in + group by (o.O)
    // https://stackoverflow.com/questions/17892762/mysql-this-version-of-mysql-doesnt-yet-support-limit-in-all-any-some-subqu
    const subSubQuery = this.getKnex().select(pks).from(knexQuery);
    (subSubQuery as Dictionary).__raw = true; // tag it as there is now way to check via `instanceof`
    this._limit = undefined;
    this._offset = undefined;
    this.select(this._fields!).where({ [Utils.getPrimaryKeyHash(meta.primaryKeys)]: { $in: subSubQuery } });
  }

  private wrapModifySubQuery(meta: EntityMetadata): void {
    const subQuery = this.clone();
    subQuery.finalized = true;

    // wrap one more time to get around MySQL limitations
    // https://stackoverflow.com/questions/45494/mysql-error-1093-cant-specify-target-table-for-update-in-from-clause
    const subSubQuery = this.getKnex().select(this.prepareFields(meta.primaryKeys)).from(subQuery.as(this.mainAlias.aliasName));
    const method = this.flags.has(QueryFlag.UPDATE_SUB_QUERY) ? 'update' : 'delete';
    this._cond = {}; // otherwise we would trigger validation error

    this[method](this._data as EntityData<T>).where({
      [Utils.getPrimaryKeyHash(meta.primaryKeys)]: { $in: subSubQuery },
    });
  }

  private getSchema(alias: Alias<any>): string | undefined {
    const { metadata } = alias;
    const metaSchema = metadata?.schema && metadata.schema !== '*' ? metadata.schema : undefined;
    return this._schema ?? metaSchema ?? this.em?.schema ?? this.em?.config.get('schema');
  }

  private createAlias<U = unknown>(entityName: string, aliasName: string, subQuery?: Knex.QueryBuilder): Alias<U> {
    const metadata = this.metadata.find(entityName)!;
    const alias = { aliasName, entityName, metadata, subQuery };
    this._aliases[aliasName] = alias;
    return alias;
  }

  private createMainAlias(entityName: string, aliasName: string, subQuery?: Knex.QueryBuilder): Alias<T> {
    this._mainAlias = this.createAlias(entityName, aliasName, subQuery);
    this._helper = this.createQueryBuilderHelper();
    return this._mainAlias;
  }

  private fromSubQuery<T extends AnyEntity<T> = AnyEntity>(target: QueryBuilder<T>, aliasName?: string): void {
    const subQuery = target.getKnexQuery();
    const { entityName } = target.mainAlias;
    aliasName ??= this.getNextAlias(entityName);

    this.createMainAlias(entityName, aliasName, subQuery);
  }

  private fromEntityName(entityName: string, aliasName?: string): void {
    aliasName ??= this._mainAlias?.aliasName ?? this.getNextAlias(entityName);

    this.createMainAlias(entityName, aliasName);
  }

  private createQueryBuilderHelper(): QueryBuilderHelper {
    return new QueryBuilderHelper(this.mainAlias.entityName, this.mainAlias.aliasName, this._aliases, this.subQueries, this.knex, this.driver);
  }

  private ensureFromClause(): void {
    /* istanbul ignore next */
    if (!this._mainAlias) {
      throw new Error(`Cannot proceed to build a query because the main alias is not set.`);
    }
  }

  private ensureNotFinalized(): void {
    if (this.finalized) {
      throw new Error('This QueryBuilder instance is already finalized, clone it first if you want to modify it.');
    }
  }

  /* istanbul ignore next */
  /** @ignore */
  [inspect.custom](depth: number) {
    const object = { ...this } as Dictionary;
    const hidden = ['metadata', 'driver', 'context', 'platform', 'knex', 'type'];
    Object.keys(object).filter(k => k.startsWith('_')).forEach(k => delete object[k]);
    Object.keys(object).filter(k => object[k] == null).forEach(k => delete object[k]);
    hidden.forEach(k => delete object[k]);
    let prefix = this.type ? this.type.substring(0, 1) + this.type.toLowerCase().substring(1) : '';

    if (this._data) {
      object.data = this._data;
    }

    if (this._schema) {
      object.schema = this._schema;
    }

    if (!Utils.isEmpty(this._cond)) {
      object.where = this._cond;
    }

    if (this._onConflict?.[0]) {
      prefix = 'Upsert';
      object.onConflict = this._onConflict[0];
    }

    if (!Utils.isEmpty(this._orderBy)) {
      object.orderBy = this._orderBy;
    }

    const name = this._mainAlias ? `${prefix}QueryBuilder<${this._mainAlias?.entityName}>` : 'QueryBuilder';
    const ret = inspect(object, { depth });

    return ret === '[Object]' ? `[${name}]` : name + ' ' + ret;
  }

}

export interface RunQueryBuilder<T extends object> extends Omit<QueryBuilder<T>, 'getResult' | 'getSingleResult' | 'getResultList' | 'where'> {
  where(cond: QBFilterQuery<T> | string, params?: keyof typeof GroupOperator | any[], operator?: keyof typeof GroupOperator): this;
  execute<U = QueryResult<T>>(method?: 'all' | 'get' | 'run', mapResults?: boolean): Promise<U>;
  then<TResult1 = QueryResult<T>, TResult2 = never>(onfulfilled?: ((value: QueryResult<T>) => TResult1 | PromiseLike<TResult1>) | undefined | null, onrejected?: ((reason: any) => TResult2 | PromiseLike<TResult2>) | undefined | null): Promise<QueryResult<T>>;
}

export interface SelectQueryBuilder<T extends object> extends QueryBuilder<T> {
  execute<U = T[]>(method?: 'all' | 'get' | 'run', mapResults?: boolean): Promise<U>;
  execute<U = T[]>(method: 'all', mapResults?: boolean): Promise<U>;
  execute<U = T>(method: 'get', mapResults?: boolean): Promise<U>;
  execute<U = QueryResult<T>>(method: 'run', mapResults?: boolean): Promise<U>;
  then<TResult1 = T[], TResult2 = never>(onfulfilled?: ((value: T[]) => TResult1 | PromiseLike<TResult1>) | undefined | null, onrejected?: ((reason: any) => TResult2 | PromiseLike<TResult2>) | undefined | null): Promise<T[]>;
}

export interface CountQueryBuilder<T extends object> extends QueryBuilder<T> {
  execute<U = { count: number }[]>(method?: 'all' | 'get' | 'run', mapResults?: boolean): Promise<U>;
  execute<U = { count: number }[]>(method: 'all', mapResults?: boolean): Promise<U>;
  execute<U = { count: number }>(method: 'get', mapResults?: boolean): Promise<U>;
  execute<U = QueryResult<{ count: number }>>(method: 'run', mapResults?: boolean): Promise<U>;
  then<TResult1 = number, TResult2 = never>(onfulfilled?: ((value: number) => TResult1 | PromiseLike<TResult1>) | undefined | null, onrejected?: ((reason: any) => TResult2 | PromiseLike<TResult2>) | undefined | null): Promise<number>;
}

export interface InsertQueryBuilder<T extends object> extends RunQueryBuilder<T> {}

export interface UpdateQueryBuilder<T extends object> extends RunQueryBuilder<T> {}

export interface DeleteQueryBuilder<T extends object> extends RunQueryBuilder<T> {}

export interface TruncateQueryBuilder<T extends object> extends RunQueryBuilder<T> {}<|MERGE_RESOLUTION|>--- conflicted
+++ resolved
@@ -138,15 +138,9 @@
               protected readonly driver: AbstractSqlDriver,
               protected readonly context?: Knex.Transaction,
               alias?: string,
-<<<<<<< HEAD
               protected connectionType?: ConnectionType,
-              protected readonly em?: SqlEntityManager,
-              protected readonly loggerContext?: LoggingOptions) {
-=======
-              private connectionType?: ConnectionType,
-              private readonly em?: SqlEntityManager,
-              private loggerContext?: LoggingOptions & Dictionary) {
->>>>>>> 6c63e4bd
+              protected em?: SqlEntityManager,
+              protected loggerContext?: LoggingOptions & Dictionary) {
     this.platform = this.driver.getPlatform();
     this.knex = this.driver.getConnection(this.connectionType).getKnex();
 
