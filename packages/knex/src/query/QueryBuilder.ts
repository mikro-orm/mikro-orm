import { inspect } from 'util';
import type { Knex } from 'knex';
import {
  type AnyEntity,
  type ConnectionType,
  type Dictionary,
  type EntityData,
  type EntityKey,
  type EntityMetadata,
  type EntityName,
  type EntityProperty,
  type FilterQuery,
  type FlatQueryOrderMap,
  type FlushMode,
  type GroupOperator,
  helper,
  LoadStrategy,
  LockMode,
  type LoggingOptions,
  type MetadataStorage,
  type ObjectQuery,
  PopulateHint,
  type PopulateOptions,
  type QBFilterQuery,
  type QBQueryOrderMap,
  QueryFlag,
  QueryHelper,
  type QueryOrderMap,
  type QueryResult,
  raw,
  RawQueryFragment,
  ReferenceKind,
  type RequiredEntityData,
  serialize,
  Utils,
  ValidationError,
} from '@mikro-orm/core';
import { JoinType, QueryType } from './enums';
import type { AbstractSqlDriver } from '../AbstractSqlDriver';
import { type Alias, QueryBuilderHelper } from './QueryBuilderHelper';
import type { SqlEntityManager } from '../SqlEntityManager';
import { CriteriaNodeFactory } from './CriteriaNodeFactory';
import type { Field, ICriteriaNodeProcessOptions, JoinOptions } from '../typings';
import type { AbstractSqlPlatform } from '../AbstractSqlPlatform';

export interface ExecuteOptions {
  mapResults?: boolean;
  mergeResults?: boolean;
}

/**
 * SQL query builder with fluent interface.
 *
 * ```ts
 * const qb = orm.em.createQueryBuilder(Publisher);
 * qb.select('*')
 *   .where({
 *     name: 'test 123',
 *     type: PublisherType.GLOBAL,
 *   })
 *   .orderBy({
 *     name: QueryOrder.DESC,
 *     type: QueryOrder.ASC,
 *   })
 *   .limit(2, 1);
 *
 * const publisher = await qb.getSingleResult();
 * ```
 */
export class QueryBuilder<T extends object = AnyEntity> {

  get mainAlias(): Alias<T> {
    this.ensureFromClause();
    return this._mainAlias!;
  }

  get alias(): string {
    return this.mainAlias.aliasName;
  }

  get helper(): QueryBuilderHelper {
    this.ensureFromClause();
    return this._helper!;
  }

  /** @internal */
  type?: QueryType;
  /** @internal */
  _fields?: Field<T>[];
  /** @internal */
  _populate: PopulateOptions<T>[] = [];
  /** @internal */
  _populateWhere?: ObjectQuery<T> | PopulateHint | `${PopulateHint}`;
  /** @internal */
  __populateWhere?: ObjectQuery<T> | PopulateHint | `${PopulateHint}`;
  /** @internal */
  _populateMap: Dictionary<string> = {};
  /** @internal */
  readonly rawFragments = new Set<string>();

  protected aliasCounter = 0;
  protected flags: Set<QueryFlag> = new Set([QueryFlag.CONVERT_CUSTOM_TYPES]);
  protected finalized = false;
  protected _joins: Dictionary<JoinOptions> = {};
  protected _explicitAlias = false;
  protected _schema?: string;
  protected _cond: Dictionary = {};
  protected _data!: Dictionary;
  protected _orderBy: QueryOrderMap<T>[] = [];
  protected _groupBy: Field<T>[] = [];
  protected _having: Dictionary = {};
  protected _returning?: Field<T>[];
  protected _onConflict?: { fields: string[]; ignore?: boolean; merge?: EntityData<T> | Field<T>[]; where?: QBFilterQuery<T> }[];
  protected _limit?: number;
  protected _offset?: number;
  protected _distinctOn?: string[];
  protected _joinedProps = new Map<string, PopulateOptions<any>>();
  protected _cache?: boolean | number | [string, number];
  protected _indexHint?: string;
  protected _comments: string[] = [];
  protected _hintComments: string[] = [];
  protected flushMode?: FlushMode;
  protected lockMode?: LockMode;
  protected lockTables?: string[];
  protected subQueries: Dictionary<string> = {};
  protected _mainAlias?: Alias<T>;
  protected _aliases: Dictionary<Alias<any>> = {};
  protected _helper?: QueryBuilderHelper;
  protected readonly platform: AbstractSqlPlatform;
  protected readonly knex: Knex;

  /**
   * @internal
   */
  constructor(entityName: EntityName<T> | QueryBuilder<T>,
              protected readonly metadata: MetadataStorage,
              protected readonly driver: AbstractSqlDriver,
              protected readonly context?: Knex.Transaction,
              alias?: string,
<<<<<<< HEAD
              protected connectionType?: ConnectionType,
              protected readonly em?: SqlEntityManager,
              protected readonly logging?: LoggingOptions) {
=======
              private connectionType?: ConnectionType,
              private readonly em?: SqlEntityManager,
              private readonly loggerContext?: LoggingOptions) {
>>>>>>> 7337b059
    this.platform = this.driver.getPlatform();
    this.knex = this.driver.getConnection(this.connectionType).getKnex();
    if (alias) {
      this.aliasCounter++;
      this._explicitAlias = true;
    }

    // @ts-expect-error union type does not match the overloaded method signature
    this.from(entityName, alias);
  }

  select(fields: Field<T> | Field<T>[], distinct = false): SelectQueryBuilder<T> {
    this.ensureNotFinalized();
    this._fields = Utils.asArray(fields);

    if (distinct) {
      this.flags.add(QueryFlag.DISTINCT);
    }

    return this.init(QueryType.SELECT) as SelectQueryBuilder<T>;
  }

  addSelect(fields: Field<T> | Field<T>[]): SelectQueryBuilder<T> {
    this.ensureNotFinalized();

    if (this.type && this.type !== QueryType.SELECT) {
      return this as SelectQueryBuilder<T>;
    }

    return this.select([...Utils.asArray(this._fields), ...Utils.asArray(fields)]);
  }

  distinct(): SelectQueryBuilder<T> {
    this.ensureNotFinalized();
    return this.setFlag(QueryFlag.DISTINCT) as SelectQueryBuilder<T>;
  }

  /** postgres only */
  distinctOn(fields: string | string[]): SelectQueryBuilder<T> {
    this.ensureNotFinalized();
    this._distinctOn = Utils.asArray(fields);
    return this as SelectQueryBuilder<T>;
  }

  insert(data: RequiredEntityData<T> | RequiredEntityData<T>[]): InsertQueryBuilder<T> {
    return this.init(QueryType.INSERT, data) as InsertQueryBuilder<T>;
  }

  update(data: EntityData<T>): UpdateQueryBuilder<T> {
    return this.init(QueryType.UPDATE, data) as UpdateQueryBuilder<T>;
  }

  delete(cond?: QBFilterQuery): DeleteQueryBuilder<T> {
    return this.init(QueryType.DELETE, undefined, cond) as DeleteQueryBuilder<T>;
  }

  truncate(): TruncateQueryBuilder<T> {
    return this.init(QueryType.TRUNCATE) as TruncateQueryBuilder<T>;
  }

  count(field?: string | string[], distinct = false): CountQueryBuilder<T> {
    if (field) {
      this._fields = Utils.asArray(field);
    } else if (this.hasToManyJoins()) {
      this._fields = this.mainAlias.metadata!.primaryKeys;
    } else {
      this._fields = [raw('*')];
    }

    if (distinct) {
      this.flags.add(QueryFlag.DISTINCT);
    }

    return this.init(QueryType.COUNT) as CountQueryBuilder<T>;
  }

  join(field: string | Knex.QueryBuilder | QueryBuilder<any>, alias: string, cond: QBFilterQuery = {}, type = JoinType.innerJoin, path?: string, schema?: string): this {
    this.joinReference(field, alias, cond, type, path, schema);
    return this;
  }

  innerJoin(field: string | Knex.QueryBuilder | QueryBuilder<any>, alias: string, cond: QBFilterQuery = {}, schema?: string): this {
    this.join(field, alias, cond, JoinType.innerJoin, undefined, schema);
    return this;
  }

  innerJoinLateral(field: string | Knex.QueryBuilder | QueryBuilder<any>, alias: string, cond: QBFilterQuery = {}, schema?: string): this {
    this.join(field, alias, cond, JoinType.innerJoinLateral, undefined, schema);
    return this;
  }

  leftJoin(field: string | Knex.QueryBuilder | QueryBuilder<any>, alias: string, cond: QBFilterQuery = {}, schema?: string): this {
    return this.join(field, alias, cond, JoinType.leftJoin, undefined, schema);
  }

  leftJoinLateral(field: string | Knex.QueryBuilder | QueryBuilder<any>, alias: string, cond: QBFilterQuery = {}, schema?: string): this {
    return this.join(field, alias, cond, JoinType.leftJoinLateral, undefined, schema);
  }

  joinAndSelect(field: string | [field: string, qb: Knex.QueryBuilder | QueryBuilder<any>], alias: string, cond: QBFilterQuery = {}, type = JoinType.innerJoin, path?: string, fields?: string[], schema?: string): SelectQueryBuilder<T> {
    if (!this.type) {
      this.select('*');
    }

    let subquery: string | undefined;

    if (Array.isArray(field)) {
      subquery = field[1] instanceof QueryBuilder ? field[1].getFormattedQuery() : field[1].toString();
      field = field[0];
    }

    const prop = this.joinReference(field, alias, cond, type, path, schema, subquery);
    const [fromAlias] = this.helper.splitField(field as EntityKey<T>);

    if (subquery) {
      this._joins[`${fromAlias}.${prop.name}#${alias}`].subquery = subquery;
    }

    const populate = this._joinedProps.get(fromAlias);
    const item = { field: prop.name, strategy: LoadStrategy.JOINED, children: [] };

    if (populate) {
      populate.children!.push(item);
    } else { // root entity
      this._populate.push(item);
    }

    this._joinedProps.set(alias, item);
    this.addSelect(this.getFieldsForJoinedLoad(prop, alias, fields));

    return this as SelectQueryBuilder<T>;
  }

  leftJoinAndSelect(field: string | [field: string, qb: Knex.QueryBuilder | QueryBuilder<any>], alias: string, cond: QBFilterQuery = {}, fields?: string[], schema?: string): SelectQueryBuilder<T> {
    return this.joinAndSelect(field, alias, cond, JoinType.leftJoin, undefined, fields, schema);
  }

  leftJoinLateralAndSelect(field: string | [field: string, qb: Knex.QueryBuilder | QueryBuilder<any>], alias: string, cond: QBFilterQuery = {}, fields?: string[], schema?: string): SelectQueryBuilder<T> {
    return this.joinAndSelect(field, alias, cond, JoinType.leftJoinLateral, undefined, fields, schema);
  }

  innerJoinAndSelect(field: string | [field: string, qb: Knex.QueryBuilder | QueryBuilder<any>], alias: string, cond: QBFilterQuery = {}, fields?: string[], schema?: string): SelectQueryBuilder<T> {
    return this.joinAndSelect(field, alias, cond, JoinType.innerJoin, undefined, fields, schema);
  }

  innerJoinLateralAndSelect(field: string | [field: string, qb: Knex.QueryBuilder | QueryBuilder<any>], alias: string, cond: QBFilterQuery = {}, fields?: string[], schema?: string): SelectQueryBuilder<T> {
    return this.joinAndSelect(field, alias, cond, JoinType.innerJoinLateral, undefined, fields, schema);
  }

  protected getFieldsForJoinedLoad(prop: EntityProperty<T>, alias: string, explicitFields?: string[]): Field<T>[] {
    const fields: Field<T>[] = [];
    const populate: PopulateOptions<T>[] = [];
    const joinKey = Object.keys(this._joins).find(join => join.endsWith(`#${alias}`));

    if (joinKey) {
      const path = this._joins[joinKey].path!.split('.').slice(1);
      let children = this._populate;

      for (let i = 0; i < path.length; i++) {
        const child = children.filter(hint => {
          const [propName] = hint.field.split(':', 2) as [EntityKey<T>];
          return propName === path[i];
        });

        children = child.flatMap(c => c.children) as any;
      }

      populate.push(...children);
    }

    prop.targetMeta!.props
      .filter(prop => explicitFields ? explicitFields.includes(prop.name) || prop.primary : this.platform.shouldHaveColumn(prop, populate))
      .forEach(prop => fields.push(...this.driver.mapPropToFieldNames<T>(this, prop, alias)));

    return fields;
  }

  withSubQuery(subQuery: Knex.QueryBuilder, alias: string): this {
    this.ensureNotFinalized();
    this.subQueries[alias] = subQuery.toString();
    return this;
  }

  where(cond: QBFilterQuery<T>, operator?: keyof typeof GroupOperator): this;
  where(cond: string, params?: any[], operator?: keyof typeof GroupOperator): this;
  where(cond: QBFilterQuery<T> | string, params?: keyof typeof GroupOperator | any[], operator?: keyof typeof GroupOperator): this {
    this.ensureNotFinalized();
    const rawField = RawQueryFragment.getKnownFragment(cond as string);

    if (rawField) {
      const sql = this.platform.formatQuery(rawField.sql, rawField.params);
      cond = { [raw(`(${sql})`)]: Utils.asArray(params) };
      operator ??= '$and';
    } else if (Utils.isString(cond)) {
      cond = { [raw(`(${cond})`, Utils.asArray(params))]: [] };
      operator ??= '$and';
    } else {
      cond = QueryHelper.processWhere({
        where: cond as FilterQuery<T>,
        entityName: this.mainAlias.entityName,
        metadata: this.metadata,
        platform: this.platform,
        aliasMap: this.getAliasMap(),
        aliased: !this.type || [QueryType.SELECT, QueryType.COUNT].includes(this.type),
        convertCustomTypes: this.flags.has(QueryFlag.CONVERT_CUSTOM_TYPES),
      }) as FilterQuery<T>;
    }

    const op = operator || params as keyof typeof GroupOperator;
    const topLevel = !op || !Utils.hasObjectKeys(this._cond);
    const criteriaNode = CriteriaNodeFactory.createNode<T>(this.metadata, this.mainAlias.entityName, cond);
    const ignoreBranching = this.__populateWhere === 'infer';

    if ([QueryType.UPDATE, QueryType.DELETE].includes(this.type!) && criteriaNode.willAutoJoin(this)) {
      // use sub-query to support joining
      this.setFlag(this.type === QueryType.UPDATE ? QueryFlag.UPDATE_SUB_QUERY : QueryFlag.DELETE_SUB_QUERY);
      this.select(this.mainAlias.metadata!.primaryKeys, true);
    }

    if (topLevel) {
      this._cond = criteriaNode.process(this, { ignoreBranching });
    } else if (Array.isArray(this._cond[op])) {
      this._cond[op].push(criteriaNode.process(this, { ignoreBranching }));
    } else {
      const cond1 = [this._cond, criteriaNode.process(this, { ignoreBranching })];
      this._cond = { [op]: cond1 };
    }

    if (this._onConflict) {
      this._onConflict[this._onConflict.length - 1].where = this._cond;
      this._cond = {};
    }

    return this;
  }

  andWhere(cond: QBFilterQuery<T>): this;
  andWhere(cond: string, params?: any[]): this;
  andWhere(cond: QBFilterQuery<T> | string, params?: any[]): this {
    return this.where(cond as string, params, '$and');
  }

  orWhere(cond: QBFilterQuery<T>): this;
  orWhere(cond: string, params?: any[]): this;
  orWhere(cond: QBFilterQuery<T> | string, params?: any[]): this {
    return this.where(cond as string, params, '$or');
  }

  orderBy(orderBy: QBQueryOrderMap<T> | QBQueryOrderMap<T>[]): SelectQueryBuilder<T> {
    this.ensureNotFinalized();
    this._orderBy = [];
    Utils.asArray<QBQueryOrderMap<T>>(orderBy).forEach(o => {
      const processed = QueryHelper.processWhere({
        where: o as Dictionary,
        entityName: this.mainAlias.entityName,
        metadata: this.metadata,
        platform: this.platform,
        aliasMap: this.getAliasMap(),
        aliased: !this.type || [QueryType.SELECT, QueryType.COUNT].includes(this.type),
        convertCustomTypes: false,
        type: 'orderBy',
      })!;
      this._orderBy.push(CriteriaNodeFactory.createNode<T>(this.metadata, this.mainAlias.entityName, processed).process(this, { matchPopulateJoins: true }));
    });

    return this as SelectQueryBuilder<T>;
  }

  groupBy(fields: (string | keyof T) | readonly (string | keyof T)[]): SelectQueryBuilder<T> {
    this.ensureNotFinalized();
    this._groupBy = Utils.asArray(fields);

    return this as SelectQueryBuilder<T>;
  }

  having(cond: QBFilterQuery | string = {}, params?: any[]): SelectQueryBuilder<T> {
    this.ensureNotFinalized();

    if (Utils.isString(cond)) {
      cond = { [raw(`(${cond})`, params)]: [] };
    }

    this._having = CriteriaNodeFactory.createNode<T>(this.metadata, this.mainAlias.entityName, cond).process(this);

    return this as SelectQueryBuilder<T>;
  }

  onConflict(fields: Field<T> | Field<T>[] = []): InsertQueryBuilder<T> {
    const meta = this.mainAlias.metadata as EntityMetadata<T>;
    this.ensureNotFinalized();
    this._onConflict ??= [];
    this._onConflict.push({
      fields: Utils.asArray(fields).flatMap(f => {
        const key = f.toString() as EntityKey<T>;
        /* istanbul ignore next */
        return meta.properties[key]?.fieldNames ?? [key];
      }),
    });
    return this as InsertQueryBuilder<T>;
  }

  ignore(): this {
    if (!this._onConflict) {
      throw new Error('You need to call `qb.onConflict()` first to use `qb.ignore()`');
    }

    this._onConflict[this._onConflict.length - 1].ignore = true;
    return this;
  }

  merge(data?: EntityData<T> | Field<T>[]): this {
    if (!this._onConflict) {
      throw new Error('You need to call `qb.onConflict()` first to use `qb.merge()`');
    }

    if (Array.isArray(data) && data.length === 0) {
      return this.ignore();
    }

    this._onConflict[this._onConflict.length - 1].merge = data;
    return this;
  }

  returning(fields?: Field<T> | Field<T>[]): this {
    this._returning = Utils.asArray(fields);
    return this;
  }

  /**
   * @internal
   */
  populate(populate: PopulateOptions<T>[], populateWhere?: ObjectQuery<T> | PopulateHint | `${PopulateHint}`): this {
    this.ensureNotFinalized();
    this._populate = populate;
    this._populateWhere = populateWhere;

    return this;
  }

  limit(limit?: number, offset = 0): SelectQueryBuilder<T> {
    this.ensureNotFinalized();
    this._limit = limit;

    if (offset) {
      this.offset(offset);
    }

    return this as SelectQueryBuilder<T>;
  }

  offset(offset?: number): SelectQueryBuilder<T> {
    this.ensureNotFinalized();
    this._offset = offset;
    return this as SelectQueryBuilder<T>;
  }

  withSchema(schema?: string): this {
    this.ensureNotFinalized();
    this._schema = schema;

    return this;
  }

  setLockMode(mode?: LockMode, tables?: string[]): this {
    this.ensureNotFinalized();

    if (mode != null && mode !== LockMode.OPTIMISTIC && !this.context) {
      throw ValidationError.transactionRequired();
    }

    this.lockMode = mode;
    this.lockTables = tables;

    return this;
  }

  setFlushMode(flushMode?: FlushMode): this {
    this.ensureNotFinalized();
    this.flushMode = flushMode;
    return this;
  }

  setFlag(flag: QueryFlag): this {
    this.ensureNotFinalized();
    this.flags.add(flag);
    return this;
  }

  unsetFlag(flag: QueryFlag): this {
    this.ensureNotFinalized();
    this.flags.delete(flag);
    return this;
  }

  hasFlag(flag: QueryFlag): boolean {
    return this.flags.has(flag);
  }

  cache(config: boolean | number | [string, number] = true): this {
    this.ensureNotFinalized();
    this._cache = config;
    return this;
  }

  /**
   * Adds index hint to the FROM clause.
   */
  indexHint(sql: string): this {
    this.ensureNotFinalized();
    this._indexHint = sql;
    return this;
  }

  /**
   * Prepend comment to the sql query using the syntax `/* ... *&#8205;/`. Some characters are forbidden such as `/*, *&#8205;/` and `?`.
   */
  comment(comment: string | string[]): this {
    this.ensureNotFinalized();
    this._comments.push(...Utils.asArray(comment));
    return this;
  }

  /**
   * Add hints to the query using comment-like syntax `/*+ ... *&#8205;/`. MySQL and Oracle use this syntax for optimizer hints.
   * Also various DB proxies and routers use this syntax to pass hints to alter their behavior. In other dialects the hints
   * are ignored as simple comments.
   */
  hintComment(comment: string | string[]): this {
    this.ensureNotFinalized();
    this._hintComments.push(...Utils.asArray(comment));
    return this;
  }

  /**
   * Specifies FROM which entity's table select/update/delete will be executed, removing all previously set FROM-s.
   * Allows setting a main string alias of the selection data.
   */
  from<T extends AnyEntity<T> = AnyEntity>(target: QueryBuilder<T>, aliasName?: string): SelectQueryBuilder<T>;
  from<T extends AnyEntity<T> = AnyEntity>(target: EntityName<T>): SelectQueryBuilder<T>;
  from<T extends AnyEntity<T> = AnyEntity>(target: EntityName<T> | QueryBuilder<T>, aliasName?: string): SelectQueryBuilder<T> {
    this.ensureNotFinalized();

    if (target instanceof QueryBuilder) {
      this.fromSubQuery(target, aliasName);
    } else  {
      const entityName = Utils.className(target);

      if (aliasName && this._mainAlias && entityName !== this._mainAlias.aliasName) {
        throw new Error(`Cannot override the alias to '${aliasName}' since a query already contains references to '${this._mainAlias.aliasName}'`);
      }

      this.fromEntityName(entityName, aliasName);
    }

    return this as unknown as SelectQueryBuilder<T>;
  }

  getKnexQuery(processVirtualEntity = true): Knex.QueryBuilder {
    if (this.#query) {
      return this.#query.qb;
    }

    this.#query = {} as any;
    this.finalize();
    const qb = this.getQueryBase(processVirtualEntity);
    const type = this.type ?? QueryType.SELECT;
    (qb as Dictionary).__raw = true; // tag it as there is now way to check via `instanceof`

    Utils.runIfNotEmpty(() => this.helper.appendQueryCondition(type, this._cond, qb), this._cond && !this._onConflict);
    Utils.runIfNotEmpty(() => qb.groupBy(this.prepareFields(this._groupBy, 'groupBy')), this._groupBy);
    Utils.runIfNotEmpty(() => this.helper.appendQueryCondition(type, this._having, qb, undefined, 'having'), this._having);
    Utils.runIfNotEmpty(() => {
      const queryOrder = this.helper.getQueryOrder(type, this._orderBy as FlatQueryOrderMap[], this._populateMap);

      if (queryOrder.length > 0) {
        const sql = Utils.unique(queryOrder).join(', ');
        qb.orderByRaw(sql);
        return;
      }
    }, this._orderBy);
    Utils.runIfNotEmpty(() => qb.limit(this._limit!), this._limit != null);
    Utils.runIfNotEmpty(() => qb.offset(this._offset!), this._offset);
    Utils.runIfNotEmpty(() => this._comments.forEach(comment => qb.comment(comment)), this._comments);
    Utils.runIfNotEmpty(() => this._hintComments.forEach(comment => qb.hintComment(comment)), this._hintComments);
    Utils.runIfNotEmpty(() => this.helper.appendOnConflictClause(type, this._onConflict!, qb), this._onConflict);

    if (this.type === QueryType.TRUNCATE && this.platform.usesCascadeStatement()) {
      return this.#query!.qb = this.knex.raw(qb.toSQL().toNative().sql + ' cascade') as any;
    }

    if (this.lockMode) {
      this.helper.getLockSQL(qb, this.lockMode, this.lockTables);
    }

    this.helper.finalize(type, qb, this.mainAlias.metadata, this._data, this._returning);
    this.clearRawFragmentsCache();

    return this.#query!.qb = qb;
  }

  /**
   * @internal
   */
  clearRawFragmentsCache(): void {
    this.rawFragments.forEach(key => RawQueryFragment.remove(key));
    this.rawFragments.clear();
  }

  /**
   * Returns the query with parameters as wildcards.
   */
  getQuery(): string {
    return this.toQuery().sql;
  }

  #query?: { sql?: string; _sql?: Knex.Sql; params?: readonly unknown[]; qb: Knex.QueryBuilder<T> };

  toQuery(): { sql: string; _sql: Knex.Sql; params: readonly unknown[] } {
    if (this.#query?.sql) {
      return { sql: this.#query.sql, _sql: this.#query._sql!, params: this.#query.params! };
    }

    const sql = this.getKnexQuery().toSQL();
    const query = sql.toNative();

    this.#query!.sql = query.sql;
    this.#query!._sql = sql;
    this.#query!.params = query.bindings ?? [];

    return { sql: this.#query!.sql, _sql: this.#query!._sql, params: this.#query!.params };
  }

  /**
   * Returns the list of all parameters for this query.
   */
  getParams(): readonly Knex.Value[] {
    return this.toQuery().params as Knex.Value[];
  }

  /**
   * Returns raw interpolated query string with all the parameters inlined.
   */
  getFormattedQuery(): string {
    const query = this.getKnexQuery().toSQL();
    return this.platform.formatQuery(query.sql, query.bindings);
  }

  /**
   * @internal
   */
  getAliasForJoinPath(path?: string | JoinOptions, options?: ICriteriaNodeProcessOptions): string | undefined {
    if (!path || path === this.mainAlias.entityName) {
      return this.mainAlias.aliasName;
    }

    const join = typeof path === 'string' ? this.getJoinForPath(path, options) : path;

    if (join?.path?.endsWith('[pivot]')) {
      return join.alias;
    }

    return join?.inverseAlias || join?.alias;
  }

  /**
   * @internal
   */
  getJoinForPath(path: string, options?: ICriteriaNodeProcessOptions): JoinOptions | undefined {
    const joins = Object.values(this._joins);

    if (joins.length === 0) {
      return undefined;
    }

    let join = joins.find(j => j.path === path);

    if (options?.preferNoBranch) {
      join = joins.find(j => {
        return j.path?.replace(/\[\d+]|\[populate]/g, '') === path.replace(/\[\d+]|\[populate]/g, '');
      });
    }

    if (!join && options?.ignoreBranching) {
      join = joins.find(j => {
        return j.path?.replace(/\[\d+]/g, '') === path.replace(/\[\d+]/g, '');
      });
    }

    if (!join && options?.matchPopulateJoins && options?.ignoreBranching) {
      join = joins.find(j => {
        return j.path?.replace(/\[\d+]|\[populate]/g, '') === path.replace(/\[\d+]|\[populate]/g, '');
      });
    }

    if (!join && options?.matchPopulateJoins) {
      join = joins.find(j => {
        return j.path?.replace(/\[populate]/g, '') === path.replace(/\[populate]/g, '');
      });
    }

    return join;
  }

  /**
   * @internal
   */
  getNextAlias(entityName = 'e'): string {
    return this.driver.config.getNamingStrategy().aliasName(entityName, this.aliasCounter++);
  }

  /**
   * @internal
   */
  getAliasMap(): Dictionary<string> {
    return Object.fromEntries(Object.entries(this._aliases).map(([key, value]: [string, Alias<any>]) => [key, value.entityName]));
  }

  /**
   * Executes this QB and returns the raw results, mapped to the property names (unless disabled via last parameter).
   * Use `method` to specify what kind of result you want to get (array/single/meta).
   */
  async execute<U = any>(method: 'all' | 'get' | 'run' = 'all', options?: ExecuteOptions | boolean): Promise<U> {
    options = typeof options === 'boolean' ? { mapResults: options } : (options ?? {});
    options.mergeResults ??= true;
    options.mapResults ??= true;

    if (!this.connectionType && method !== 'run' && [QueryType.INSERT, QueryType.UPDATE, QueryType.DELETE, QueryType.TRUNCATE].includes(this.type ?? QueryType.SELECT)) {
      this.connectionType = 'write';
    }

    const query = this.getKnexQuery().toSQL();
    const cached = await this.em?.tryCache<T, U>(this.mainAlias.entityName, this._cache, ['qb.execute', query.sql, query.bindings, method]);

    if (cached?.data) {
      return cached.data;
    }

    const write = method === 'run' || !this.platform.getConfig().get('preferReadReplicas');
    const type = this.connectionType || (write ? 'write' : 'read');
    const res = await this.driver.getConnection(type).execute(query.sql, query.bindings as any[], method, this.context, this.loggerContext);
    const meta = this.mainAlias.metadata;

    if (!options.mapResults || !meta) {
      await this.em?.storeCache(this._cache, cached!, res);
      return res as unknown as U;
    }

    if (method === 'run') {
      return res as U;
    }

    const joinedProps = this.driver.joinedProps(meta, this._populate);
    let mapped: EntityData<T>[];

    if (Array.isArray(res)) {
      const map: Dictionary = {};
      mapped = res.map(r => this.driver.mapResult<T>(r as T, meta, this._populate, this, map)!);

      if (options.mergeResults && joinedProps.length > 0) {
        mapped = this.driver.mergeJoinedResult(mapped, this.mainAlias.metadata!, joinedProps);
      }
    } else {
      mapped = [this.driver.mapResult<T>(res, meta, joinedProps, this)!];
    }

    await this.em?.storeCache(this._cache, cached!, mapped);

    if (method === 'get') {
      return mapped[0] as U;
    }

    return mapped as U;
  }

  /**
   * Alias for `qb.getResultList()`
   */
  async getResult(): Promise<T[]> {
    return this.getResultList();
  }

  /**
   * Executes the query, returning array of results
   */
  async getResultList(limit?: number): Promise<T[]> {
    await this.em!.tryFlush(this.mainAlias.entityName, { flushMode: this.flushMode });
    const res = await this.execute<EntityData<T>[]>('all', true);
    const entities: T[] = [];

    function propagatePopulateHint<U extends object>(entity: U, hint: PopulateOptions<U>[]) {
      helper(entity).__serializationContext.populate ??= hint;
      hint.forEach(hint => {
        const [propName] = hint.field.split(':', 2) as [EntityKey<T>];
        const value = entity[propName];

        if (Utils.isEntity<U>(value, true)) {
          helper(value).populated();
          propagatePopulateHint<any>(value, hint.children ?? []);
        } else if (Utils.isCollection(value)) {
          value.populated();
          value.getItems(false).forEach(item => propagatePopulateHint<any>(item, hint.children ?? []));
        }
      });
    }

    for (const r of res) {
      const entity = this.em!.map<T>(this.mainAlias.entityName, r, { schema: this._schema });
      propagatePopulateHint(entity, this._populate);
      entities.push(entity);

      if (limit != null && --limit === 0) {
        break;
      }
    }

    return entities;
  }

  /**
   * Executes the query, returning the first result or null
   */
  async getSingleResult(): Promise<T | null> {
    const [res] = await this.getResultList(1);
    return res || null;
  }

  /**
   * Executes count query (without offset and limit), returning total count of results
   */
  async getCount(field?: string | string[], distinct?: boolean): Promise<number> {
    let res: { count: number };

    if (this.type === QueryType.COUNT) {
      res = await this.execute<{ count: number }>('get', false);
    } else {
      const qb = this.type === undefined ? this : this.clone();
      qb.count(field, distinct ?? qb.hasToManyJoins()).limit(undefined).offset(undefined).orderBy([]);
      res = await qb.execute<{ count: number }>('get', false);
    }

    return res ? +res.count : 0;
  }

  /**
   * Executes the query, returning both array of results and total count query (without offset and limit).
   */
  async getResultAndCount(): Promise<[T[], number]> {
    return [
      await this.getResultList(),
      await this.getCount(),
    ];
  }

  /**
   * Provides promise-like interface so we can await the QB instance.
   */
  then<TResult1 = any, TResult2 = never>(onfulfilled?: ((value: any) => TResult1 | PromiseLike<TResult1>) | undefined | null, onrejected?: ((reason: any) => TResult2 | PromiseLike<TResult2>) | undefined | null): Promise<T[] | number | QueryResult<T>> {
    let type = this.type ?? QueryType.SELECT;

    if (this.flags.has(QueryFlag.UPDATE_SUB_QUERY) || this.flags.has(QueryFlag.DELETE_SUB_QUERY)) {
      type = QueryType.UPDATE;
    }

    switch (type) {
      case QueryType.INSERT:
      case QueryType.UPDATE:
      case QueryType.DELETE:
      case QueryType.TRUNCATE:
        return this.execute('run').then(onfulfilled, onrejected) as any;
      case QueryType.COUNT:
        return this.getCount().then(onfulfilled, onrejected) as any;
      case QueryType.SELECT: return this.getResultList().then(onfulfilled, onrejected) as any;
    }
  }

  /**
   * Returns knex instance with sub-query aliased with given alias.
   * You can provide `EntityName.propName` as alias, then the field name will be used based on the metadata
   */
  as(alias: string): Knex.QueryBuilder {
    const qb = this.getKnexQuery();

    if (alias.includes('.')) {
      const [a, f] = alias.split('.');
      const meta = this.metadata.find(a);
      /* istanbul ignore next */
      alias = meta?.properties[f]?.fieldNames[0] ?? alias;
    }

    const ret = qb.as(alias);

    // tag the instance, so it is possible to detect it easily
    Object.defineProperty(ret, '__as', { enumerable: false, value: alias });

    return ret;
  }

  clone(reset?: boolean | string[]): QueryBuilder<T> {
    const qb = new QueryBuilder<T>(this.mainAlias.entityName, this.metadata, this.driver, this.context, this.mainAlias.aliasName, this.connectionType, this.em);

    if (reset === true) {
      return qb;
    }

    reset = reset || [];

    // clone array/object properties
    const properties = [
      'flags', '_populate', '_populateWhere', '__populateWhere', '_populateMap', '_joins', '_joinedProps', '_cond', '_data', '_orderBy',
      '_schema', '_indexHint', '_cache', 'subQueries', 'lockMode', 'lockTables', '_groupBy', '_having', '_returning',
      '_comments', '_hintComments', 'rawFragments',
    ];

    RawQueryFragment.cloneRegistry = this.rawFragments;

    for (const prop of Object.keys(this)) {
      if (reset.includes(prop)) {
        continue;
      }

      (qb as any)[prop] = properties.includes(prop) ? Utils.copy(this[prop as keyof this]) : this[prop as keyof this];
    }

    delete RawQueryFragment.cloneRegistry;

    /* istanbul ignore else */
    if (this._fields && !reset.includes('_fields')) {
      qb._fields = [...this._fields];
    }

    qb._aliases = { ...this._aliases };
    qb.finalized = false;

    return qb;
  }

  getKnex(processVirtualEntity = true): Knex.QueryBuilder {
    const qb = this.knex.queryBuilder();
    const { subQuery, aliasName, entityName, metadata } = this.mainAlias;
    const ref = subQuery ? subQuery : this.knex.ref(this.helper.getTableName(entityName));

    if (this.finalized && (this._explicitAlias || this.helper.isTableNameAliasRequired(this.type))) {
      ref.as(aliasName);
    }

    const schema = this.getSchema(this.mainAlias);

    if (schema) {
      ref.withSchema(schema);
    }

    if (metadata?.virtual && processVirtualEntity) {
      qb.fromRaw(this.fromVirtual(metadata));
    } else {
      qb.from(ref);
    }

    if (this.context) {
      qb.transacting(this.context);
    }

    return qb;
  }

  private fromVirtual<T extends object>(meta: EntityMetadata<T>): string {
    if (typeof meta.expression === 'string') {
      return `(${meta.expression}) as ${this.platform.quoteIdentifier(this.alias)}`;
    }

    const res = meta.expression!(this.em, this._cond as any, {});

    if (typeof res === 'string') {
      return `(${res}) as ${this.platform.quoteIdentifier(this.alias)}`;
    }

    if (res instanceof QueryBuilder) {
      return `(${res.getFormattedQuery()}) as ${this.platform.quoteIdentifier(this.alias)}`;
    }

    if (Utils.isObject<Knex.QueryBuilder | Knex.Raw>(res)) {
      const { sql, bindings } = res.toSQL();
      const query = this.platform.formatQuery(sql, bindings);
      return `(${query}) as ${this.platform.quoteIdentifier(this.alias)}`;
    }

    /* istanbul ignore next */
    return res as unknown as string;
  }

  private joinReference(field: string | Knex.QueryBuilder | QueryBuilder, alias: string, cond: Dictionary, type: JoinType, path?: string, schema?: string, subquery?: string): EntityProperty<T> {
    this.ensureNotFinalized();

    if (typeof field === 'object') {
      const prop = {
        name: '__subquery__',
        kind: ReferenceKind.MANY_TO_ONE,
      } as EntityProperty;

      if (field instanceof QueryBuilder) {
        prop.type = field.mainAlias.entityName;
        prop.targetMeta = field.mainAlias.metadata!;
        field = field.getKnexQuery();
      }

      this._joins[`${this.alias}.${prop.name}#${alias}`] = {
        prop,
        alias,
        type,
        cond,
        schema,
        subquery: field.toString(),
        ownerAlias: this.alias,
      } as any;

      return prop;
    }

    if (!subquery && type.includes('lateral')) {
      throw new Error(`Lateral join can be used only with a sub-query.`);
    }

    const [fromAlias, fromField] = this.helper.splitField(field as EntityKey<T>);
    const q = (str: string) => `'${str}'`;

    if (!this._aliases[fromAlias]) {
      throw new Error(`Trying to join ${q(fromField)} with alias ${q(fromAlias)}, but ${q(fromAlias)} is not a known alias. Available aliases are: ${Object.keys(this._aliases).map(q).join(', ')}.`);
    }

    const entityName = this._aliases[fromAlias].entityName;
    const meta = this.metadata.get(entityName);
    const prop = meta.properties[fromField];

    if (!prop) {
      throw new Error(`Trying to join ${q(field)}, but ${q(fromField)} is not a defined relation on ${meta.className}.`);
    }

    this.createAlias(prop.type, alias);
    cond = QueryHelper.processWhere({
      where: cond,
      entityName: this.mainAlias.entityName,
      metadata: this.metadata,
      platform: this.platform,
      aliasMap: this.getAliasMap(),
      aliased: !this.type || [QueryType.SELECT, QueryType.COUNT].includes(this.type),
    })!;
    let aliasedName = `${fromAlias}.${prop.name}#${alias}`;
    path ??= `${(Object.values(this._joins).find(j => j.alias === fromAlias)?.path ?? entityName)}.${prop.name}`;

    if (prop.kind === ReferenceKind.ONE_TO_MANY) {
      this._joins[aliasedName] = this.helper.joinOneToReference(prop, fromAlias, alias, type, cond, schema);
    } else if (prop.kind === ReferenceKind.MANY_TO_MANY) {
      let pivotAlias = alias;

      if (type !== JoinType.pivotJoin) {
        const oldPivotAlias = this.getAliasForJoinPath(path + '[pivot]');
        pivotAlias = oldPivotAlias ?? this.getNextAlias(prop.pivotEntity);
        aliasedName = `${fromAlias}.${prop.name}#${pivotAlias}`;
      }

      const joins = this.helper.joinManyToManyReference(prop, fromAlias, alias, pivotAlias, type, cond, path, schema);

      Object.assign(this._joins, joins);
      this.createAlias(prop.pivotEntity, pivotAlias);
    } else if (prop.kind === ReferenceKind.ONE_TO_ONE) {
      this._joins[aliasedName] = this.helper.joinOneToReference(prop, fromAlias, alias, type, cond, schema);
    } else { // MANY_TO_ONE
      this._joins[aliasedName] = this.helper.joinManyToOneReference(prop, fromAlias, alias, type, cond, schema);
    }

    if (!this._joins[aliasedName].path && path) {
      this._joins[aliasedName].path = path;
    }

    return prop;
  }

  private prepareFields<T, U extends string | Knex.Raw>(fields: Field<T>[], type: 'where' | 'groupBy' | 'sub-query' = 'where'): U[] {
    const ret: Field<T>[] = [];
    const getFieldName = (name: string) => {
      if (type === 'groupBy') {
        return this.helper.mapper(name, this.type, undefined, null);
      }

      return this.helper.mapper(name, this.type);
    };

    fields.forEach(field => {
      const rawField = RawQueryFragment.getKnownFragment(field as string);

      if (rawField) {
        const sql = this.platform.formatQuery(rawField.sql, rawField.params);
        ret.push(this.knex.raw(sql) as Field<T>);
        return;
      }

      if (!Utils.isString(field)) {
        ret.push(field);
        return;
      }

      const join = Object.keys(this._joins).find(k => field === k.substring(0, k.indexOf('#')))!;

      if (join && type === 'where') {
        ret.push(...this.helper.mapJoinColumns(this.type ?? QueryType.SELECT, this._joins[join]) as string[]);
        return;
      }

      const [a, f] = this.helper.splitField(field as EntityKey<T>);
      const prop = this.helper.getProperty(f, a);

      /* istanbul ignore next */
      if (prop && [ReferenceKind.ONE_TO_MANY, ReferenceKind.MANY_TO_MANY].includes(prop.kind)) {
        return;
      }

      if (prop?.embedded) {
        const name = prop.embeddedPath?.join('.') ?? prop.fieldNames[0];
        const aliased = this._aliases[a] ? `${a}.${name}` : name;
        ret.push(getFieldName(aliased));
        return;
      }

      if (prop?.kind === ReferenceKind.EMBEDDED) {
        if (prop.object) {
          ret.push(getFieldName(prop.fieldNames[0]));
        } else {
          const nest = (prop: EntityProperty): void => {
            for (const childProp of Object.values(prop.embeddedProps)) {
              if (childProp.fieldNames && (childProp.kind !== ReferenceKind.EMBEDDED || childProp.object) && childProp.persist !== false) {
                ret.push(getFieldName(childProp.fieldNames[0]));
              } else {
                nest(childProp);
              }
            }
          };
          nest(prop);
        }
        return;
      }

      if (prop && prop.fieldNames.length > 1) {
        ret.push(...prop.fieldNames.map(f => getFieldName(f)));
        return;
      }

      ret.push(getFieldName(field));
    });

    const meta = this.mainAlias.metadata;
    /* istanbul ignore next */
    const requiresSQLConversion = meta?.props.filter(p => p.hasConvertToJSValueSQL && p.persist !== false) ?? [];

    if (this.flags.has(QueryFlag.CONVERT_CUSTOM_TYPES) && (fields.includes('*') || fields.includes(`${this.mainAlias.aliasName}.*`)) && requiresSQLConversion.length > 0) {
      requiresSQLConversion.forEach(p => ret.push(this.helper.mapper(p.name, this.type)));
    }

    Object.keys(this._populateMap).forEach(f => {
      if (!fields.includes(f.replace(/#\w+$/, '')) && type === 'where') {
        const cols = this.helper.mapJoinColumns(this.type ?? QueryType.SELECT, this._joins[f]);
        ret.push(...cols as string[]);
      }
    });

    return ret as U[];
  }

  private init(type: QueryType, data?: any, cond?: any): this {
    this.ensureNotFinalized();
    this.type = type;

    if ([QueryType.UPDATE, QueryType.DELETE].includes(type) && Utils.hasObjectKeys(this._cond)) {
      throw new Error(`You are trying to call \`qb.where().${type.toLowerCase()}()\`. Calling \`qb.${type.toLowerCase()}()\` before \`qb.where()\` is required.`);
    }

    if (!this.helper.isTableNameAliasRequired(type)) {
      delete this._fields;
    }

    if (data) {
      if (Utils.isEntity(data)) {
        data = this.em?.getComparator().prepareEntity(data as T) ?? serialize(data as T);
      }

      this._data = this.helper.processData(data, this.flags.has(QueryFlag.CONVERT_CUSTOM_TYPES), false);
    }

    if (cond) {
      this.where(cond);
    }

    return this;
  }

  private getQueryBase(processVirtualEntity: boolean): Knex.QueryBuilder {
    const qb = this.getKnex(processVirtualEntity);
    const schema = this.getSchema(this.mainAlias);
    // Joined tables doesn't need to belong to the same schema as the main table
    const joinSchema = this._schema ?? this.em?.schema ?? schema;

    if (schema) {
      qb.withSchema(schema);
    }

    if (this._indexHint) {
      const alias = this.helper.isTableNameAliasRequired(this.type) ? ` as ${this.platform.quoteIdentifier(this.mainAlias.aliasName)}` : '';
      const schemaQuoted = schema ? this.platform.quoteIdentifier(schema) + '.' : '';
      const tableName = schemaQuoted + this.platform.quoteIdentifier(this.helper.getTableName(this.mainAlias.entityName)) + alias;
      qb.from(this.knex.raw(`${tableName} ${this._indexHint}`));
    }

    switch (this.type) {
      case QueryType.SELECT:
        qb.select(this.prepareFields(this._fields!));

        if (this._distinctOn) {
          qb.distinctOn(this._distinctOn as string[]);
        } else if (this.flags.has(QueryFlag.DISTINCT)) {
          qb.distinct();
        }

        this.helper.processJoins(qb, this._joins, joinSchema);
        break;
      case QueryType.COUNT: {
        const m = this.flags.has(QueryFlag.DISTINCT) ? 'countDistinct' : 'count';
        qb[m]({ count: this._fields!.map(f => this.helper.mapper(f as string, this.type)) });
        this.helper.processJoins(qb, this._joins, joinSchema);
        break;
      }
      case QueryType.INSERT:
        qb.insert(this._data);
        break;
      case QueryType.UPDATE:
        qb.update(this._data);
        this.helper.updateVersionProperty(qb, this._data);
        break;
      case QueryType.DELETE:
        qb.delete();
        break;
      case QueryType.TRUNCATE:
        qb.truncate();
        break;
    }

    return qb;
  }

  private applyDiscriminatorCondition(): void {
    const meta = this.mainAlias.metadata;

    if (!meta?.discriminatorValue) {
      return;
    }

    const types = Object.values(meta.root.discriminatorMap!).map(cls => this.metadata.find(cls)!);
    const children: EntityMetadata[] = [];
    const lookUpChildren = (ret: EntityMetadata[], type: string) => {
      const children = types.filter(meta2 => meta2.extends === type);
      children.forEach(m => lookUpChildren(ret, m.className));
      ret.push(...children.filter(c => c.discriminatorValue));

      return children;
    };
    lookUpChildren(children, meta.className);
    this.andWhere({
      [meta.root.discriminatorColumn!]: children.length > 0 ? { $in: [meta.discriminatorValue, ...children.map(c => c.discriminatorValue)] } : meta.discriminatorValue,
    });
  }

  private finalize(): void {
    if (this.finalized) {
      return;
    }

    if (!this.type) {
      this.select('*');
    }

    const meta = this.mainAlias.metadata as EntityMetadata<T>;
    this.applyDiscriminatorCondition();

    if (meta && this.flags.has(QueryFlag.AUTO_JOIN_ONE_TO_ONE_OWNER)) {
      const relationsToPopulate = this._populate.map(({ field }) => field);
      meta.relations
        .filter(prop => prop.kind === ReferenceKind.ONE_TO_ONE && !prop.owner && !relationsToPopulate.includes(prop.name) && !relationsToPopulate.includes(`${prop.name}:ref` as any))
        .map(prop => ({ field: `${prop.name}:ref` as any }))
        .forEach(item => this._populate.push(item));
    }

    this._populate.forEach(({ field }) => {
      const [fromAlias, fromField] = this.helper.splitField(field);
      const aliasedField = `${fromAlias}.${fromField}`;
      const join = Object.keys(this._joins).find(k => `${aliasedField}#${this._joins[k].alias}` === k);

      if (join && this._joins[join] && this.helper.isOneToOneInverse(fromField)) {
        this._populateMap[join] = this._joins[join].alias;
        return;
      }

      if (meta && this.helper.isOneToOneInverse(fromField)) {
        const prop = meta.properties[fromField as EntityKey<T>];
        const alias = this.getNextAlias(prop.pivotEntity ?? prop.type);
        const aliasedName = `${fromAlias}.${prop.name}#${alias}`;
        this._joins[aliasedName] = this.helper.joinOneToReference(prop, this.mainAlias.aliasName, alias, JoinType.leftJoin);
        this._populateMap[aliasedName] = this._joins[aliasedName].alias;
      }
    });

    if (meta && (this._fields?.includes('*') || this._fields?.includes(`${this.mainAlias.aliasName}.*`))) {
      meta.props
        .filter(prop => prop.formula && (!prop.lazy || this.flags.has(QueryFlag.INCLUDE_LAZY_FORMULAS)))
        .map(prop => {
          const alias = this.knex.ref(this.mainAlias.aliasName).toString();
          const aliased = this.knex.ref(prop.fieldNames[0]).toString();
          return `${prop.formula!(alias)} as ${aliased}`;
        })
        .filter(field => !this._fields!.some(f => {
          if (f instanceof RawQueryFragment) {
            return f.sql === field && f.params.length === 0;
          }

          return f === field;
        }))
        .forEach(field => this._fields!.push(raw(field)));
    }

    this.processPopulateWhere();

    QueryHelper.processObjectParams(this._data);
    QueryHelper.processObjectParams(this._cond);
    QueryHelper.processObjectParams(this._having);

    // automatically enable paginate flag when we detect to-many joins, but only if there is no `group by` clause
    if (!this.flags.has(QueryFlag.DISABLE_PAGINATE) && this._groupBy.length === 0 && this.hasToManyJoins()) {
      this.flags.add(QueryFlag.PAGINATE);
    }

    if (meta && this.flags.has(QueryFlag.PAGINATE) && (this._limit! > 0 || this._offset! > 0)) {
      this.wrapPaginateSubQuery(meta);
    }

    if (meta && (this.flags.has(QueryFlag.UPDATE_SUB_QUERY) || this.flags.has(QueryFlag.DELETE_SUB_QUERY))) {
      this.wrapModifySubQuery(meta);
    }

    this.finalized = true;
  }

  private processPopulateWhere() {
    if (this._populateWhere == null || this._populateWhere === PopulateHint.ALL) {
      return;
    }

    const joins = Object.values(this._joins);
    joins.forEach(join => {
      join.cond_ = join.cond;
      join.cond = {};
    });

    const replaceOnConditions = (cond: Dictionary, op?: string) => {
      Object.keys(cond).forEach(k => {
        if (Utils.isOperator(k)) {
          if (Array.isArray(cond[k])) {
            return cond[k].forEach((c: Dictionary) => replaceOnConditions(c, k));
          }

          /* istanbul ignore next */
          return replaceOnConditions(cond[k], k);
        }

        const [alias] = this.helper.splitField(k as EntityKey<T>);
        const join = joins.find(j => j.alias === alias);

        if (join) {
          if (join.cond[k]) {
            join.cond = { [op ?? '$and']: [join.cond, { [k]: cond[k] }] };
          } else {
            join.cond = { ...join.cond, [k]: cond[k] };
          }
        }
      });
    };

    if (typeof this._populateWhere === 'object') {
      const cond = CriteriaNodeFactory
          .createNode<T>(this.metadata, this.mainAlias.entityName, this._populateWhere)
          .process(this, { matchPopulateJoins: true, ignoreBranching: true, preferNoBranch: true });
      replaceOnConditions(cond);
    }
  }

  private hasToManyJoins(): boolean {
    return Object.values(this._joins).some(join => {
      return [ReferenceKind.ONE_TO_MANY, ReferenceKind.MANY_TO_MANY].includes(join.prop.kind);
    });
  }

  private wrapPaginateSubQuery(meta: EntityMetadata): void {
    const pks = this.prepareFields(meta.primaryKeys, 'sub-query') as string[];
    const subQuery = this.clone(['_orderBy', '_fields']).select(pks).groupBy(pks).limit(this._limit!);
    // revert the on conditions added via populateWhere, we want to apply those only once
    Object.values(subQuery._joins).forEach(join => join.cond = join.cond_ ?? {});

    if (this._offset) {
      subQuery.offset(this._offset);
    }

    const addToSelect = [];

    if (this._orderBy.length > 0) {
      const orderBy = [];

      for (const orderMap of this._orderBy) {
        for (const [field, direction] of Object.entries(orderMap)) {
          if (RawQueryFragment.isKnownFragment(field)) {
            const rawField = RawQueryFragment.getKnownFragment(field, false)!;
            this.rawFragments.add(field);
            orderBy.push({ [rawField.clone() as any]: direction });
            continue;
          }

          const [a, f] = this.helper.splitField(field as EntityKey<T>);
          const prop = this.helper.getProperty(f, a);
          const type = this.platform.castColumn(prop);
          const fieldName = this.helper.mapper(field, this.type, undefined, null);

          if (!prop?.persist && !prop?.formula) {
            addToSelect.push(fieldName);
          }

          const key = raw(`min(${this.knex.ref(fieldName)}${type})`);
          orderBy.push({ [key]: direction });
        }
      }

      subQuery.orderBy(orderBy);
    }

    subQuery.finalized = true;
    const knexQuery = subQuery.as(this.mainAlias.aliasName).clearSelect().select(pks);

    if (addToSelect.length > 0) {
      addToSelect.forEach(prop => {
        const field = this._fields!.find(field => {
          if (typeof field === 'object' && field && '__as' in field) {
            return field.__as === prop;
          }

          if (field instanceof RawQueryFragment) {
            // not perfect, but should work most of the time, ideally we should check only the alias (`... as alias`)
            return field.sql.includes(prop);
          }

          // not perfect, but should work most of the time, ideally we should check only the alias (`... as alias`)
          return field.toString().includes(prop);
        });

        if (field instanceof RawQueryFragment) {
          knexQuery.select(this.platform.formatQuery(field.sql, field.params));
        } else if (field) {
          knexQuery.select(field as string);
        }
      });
    }

    // multiple sub-queries are needed to get around mysql limitations with order by + limit + where in + group by (o.O)
    // https://stackoverflow.com/questions/17892762/mysql-this-version-of-mysql-doesnt-yet-support-limit-in-all-any-some-subqu
    const subSubQuery = this.getKnex().select(pks).from(knexQuery);
    (subSubQuery as Dictionary).__raw = true; // tag it as there is now way to check via `instanceof`
    this._limit = undefined;
    this._offset = undefined;
    this.select(this._fields!).where({ [Utils.getPrimaryKeyHash(meta.primaryKeys)]: { $in: subSubQuery } });
  }

  private wrapModifySubQuery(meta: EntityMetadata): void {
    const subQuery = this.clone();
    subQuery.finalized = true;

    // wrap one more time to get around MySQL limitations
    // https://stackoverflow.com/questions/45494/mysql-error-1093-cant-specify-target-table-for-update-in-from-clause
    const subSubQuery = this.getKnex().select(this.prepareFields(meta.primaryKeys)).from(subQuery.as(this.mainAlias.aliasName));
    const method = this.flags.has(QueryFlag.UPDATE_SUB_QUERY) ? 'update' : 'delete';
    this._cond = {}; // otherwise we would trigger validation error

    this[method](this._data as EntityData<T>).where({
      [Utils.getPrimaryKeyHash(meta.primaryKeys)]: { $in: subSubQuery },
    });
  }

  private getSchema(alias: Alias<any>): string | undefined {
    const { metadata } = alias;
    const metaSchema = metadata?.schema && metadata.schema !== '*' ? metadata.schema : undefined;
    return this._schema ?? metaSchema ?? this.em?.schema ?? this.em?.config.get('schema');
  }

  private createAlias<U = unknown>(entityName: string, aliasName: string, subQuery?: Knex.QueryBuilder): Alias<U> {
    const metadata = this.metadata.find(entityName)!;
    const alias = { aliasName, entityName, metadata, subQuery };
    this._aliases[aliasName] = alias;
    return alias;
  }

  private createMainAlias(entityName: string, aliasName: string, subQuery?: Knex.QueryBuilder): Alias<T> {
    this._mainAlias = this.createAlias(entityName, aliasName, subQuery);
    this._helper = this.createQueryBuilderHelper();
    return this._mainAlias;
  }

  private fromSubQuery<T extends AnyEntity<T> = AnyEntity>(target: QueryBuilder<T>, aliasName?: string): void {
    const subQuery = target.getKnexQuery();
    const { entityName } = target.mainAlias;
    aliasName ??= this.getNextAlias(entityName);

    this.createMainAlias(entityName, aliasName, subQuery);
  }

  private fromEntityName(entityName: string, aliasName?: string): void {
    aliasName ??= this._mainAlias?.aliasName ?? this.getNextAlias(entityName);

    this.createMainAlias(entityName, aliasName);
  }

  private createQueryBuilderHelper(): QueryBuilderHelper {
    return new QueryBuilderHelper(this.mainAlias.entityName, this.mainAlias.aliasName, this._aliases, this.subQueries, this.knex, this.driver);
  }

  private ensureFromClause(): void {
    /* istanbul ignore next */
    if (!this._mainAlias) {
      throw new Error(`Cannot proceed to build a query because the main alias is not set.`);
    }
  }

  private ensureNotFinalized(): void {
    if (this.finalized) {
      throw new Error('This QueryBuilder instance is already finalized, clone it first if you want to modify it.');
    }
  }

  /* istanbul ignore next */
  /** @ignore */
  [inspect.custom](depth: number) {
    const object = { ...this } as Dictionary;
    const hidden = ['metadata', 'driver', 'context', 'platform', 'knex', 'type'];
    Object.keys(object).filter(k => k.startsWith('_')).forEach(k => delete object[k]);
    Object.keys(object).filter(k => object[k] == null).forEach(k => delete object[k]);
    hidden.forEach(k => delete object[k]);
    let prefix = this.type ? this.type.substring(0, 1) + this.type.toLowerCase().substring(1) : '';

    if (this._data) {
      object.data = this._data;
    }

    if (this._schema) {
      object.schema = this._schema;
    }

    if (!Utils.isEmpty(this._cond)) {
      object.where = this._cond;
    }

    if (this._onConflict?.[0]) {
      prefix = 'Upsert';
      object.onConflict = this._onConflict[0];
    }

    if (!Utils.isEmpty(this._orderBy)) {
      object.orderBy = this._orderBy;
    }

    const name = this._mainAlias ? `${prefix}QueryBuilder<${this._mainAlias?.entityName}>` : 'QueryBuilder';
    const ret = inspect(object, { depth });

    return ret === '[Object]' ? `[${name}]` : name + ' ' + ret;
  }

}

export interface RunQueryBuilder<T extends object> extends Omit<QueryBuilder<T>, 'getResult' | 'getSingleResult' | 'getResultList' | 'where'> {
  where(cond: QBFilterQuery<T> | string, params?: keyof typeof GroupOperator | any[], operator?: keyof typeof GroupOperator): this;
  execute<U = QueryResult<T>>(method?: 'all' | 'get' | 'run', mapResults?: boolean): Promise<U>;
  then<TResult1 = QueryResult<T>, TResult2 = never>(onfulfilled?: ((value: QueryResult<T>) => TResult1 | PromiseLike<TResult1>) | undefined | null, onrejected?: ((reason: any) => TResult2 | PromiseLike<TResult2>) | undefined | null): Promise<QueryResult<T>>;
}

export interface SelectQueryBuilder<T extends object> extends QueryBuilder<T> {
  execute<U = T[]>(method?: 'all' | 'get' | 'run', mapResults?: boolean): Promise<U>;
  execute<U = T[]>(method: 'all', mapResults?: boolean): Promise<U>;
  execute<U = T>(method: 'get', mapResults?: boolean): Promise<U>;
  execute<U = QueryResult<T>>(method: 'run', mapResults?: boolean): Promise<U>;
  then<TResult1 = T[], TResult2 = never>(onfulfilled?: ((value: T[]) => TResult1 | PromiseLike<TResult1>) | undefined | null, onrejected?: ((reason: any) => TResult2 | PromiseLike<TResult2>) | undefined | null): Promise<T[]>;
}

export interface CountQueryBuilder<T extends object> extends QueryBuilder<T> {
  execute<U = { count: number }[]>(method?: 'all' | 'get' | 'run', mapResults?: boolean): Promise<U>;
  execute<U = { count: number }[]>(method: 'all', mapResults?: boolean): Promise<U>;
  execute<U = { count: number }>(method: 'get', mapResults?: boolean): Promise<U>;
  execute<U = QueryResult<{ count: number }>>(method: 'run', mapResults?: boolean): Promise<U>;
  then<TResult1 = number, TResult2 = never>(onfulfilled?: ((value: number) => TResult1 | PromiseLike<TResult1>) | undefined | null, onrejected?: ((reason: any) => TResult2 | PromiseLike<TResult2>) | undefined | null): Promise<number>;
}

export interface InsertQueryBuilder<T extends object> extends RunQueryBuilder<T> {}

export interface UpdateQueryBuilder<T extends object> extends RunQueryBuilder<T> {}

export interface DeleteQueryBuilder<T extends object> extends RunQueryBuilder<T> {}

export interface TruncateQueryBuilder<T extends object> extends RunQueryBuilder<T> {}<|MERGE_RESOLUTION|>--- conflicted
+++ resolved
@@ -137,15 +137,9 @@
               protected readonly driver: AbstractSqlDriver,
               protected readonly context?: Knex.Transaction,
               alias?: string,
-<<<<<<< HEAD
               protected connectionType?: ConnectionType,
               protected readonly em?: SqlEntityManager,
-              protected readonly logging?: LoggingOptions) {
-=======
-              private connectionType?: ConnectionType,
-              private readonly em?: SqlEntityManager,
-              private readonly loggerContext?: LoggingOptions) {
->>>>>>> 7337b059
+              protected readonly loggerContext?: LoggingOptions) {
     this.platform = this.driver.getPlatform();
     this.knex = this.driver.getConnection(this.connectionType).getKnex();
     if (alias) {
