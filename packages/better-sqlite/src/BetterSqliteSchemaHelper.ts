--- conflicted
+++ resolved
@@ -20,8 +20,6 @@
       + `union all select name as table_name from sqlite_temp_master where type = 'table' order by name`;
   }
 
-<<<<<<< HEAD
-=======
   override getDropDatabaseSQL(name: string): string {
     if (name === ':memory:') {
       return '';
@@ -30,7 +28,6 @@
     return `drop database if exists ${this.platform.quoteIdentifier(name)}`;
   }
 
->>>>>>> b4200bf2
   override getDropColumnsSQL(tableName: string, columns: Column[], schemaName?: string): string {
     const name = this.platform.quoteIdentifier((schemaName && schemaName !== this.platform.getDefaultSchemaName() ? schemaName + '.' : '') + tableName);
 
