import { NamingStrategy, UnderscoreNamingStrategy } from '../naming-strategy';
import { IPrimaryKey } from '../decorators';

export abstract class Platform {

  usesPivotTable(): boolean {
    return true;
  }

  supportsTransactions(): boolean {
    return true;
  }

  supportsSavePoints(): boolean {
    return false;
  }

  getNamingStrategy(): { new(): NamingStrategy} {
    return UnderscoreNamingStrategy;
  }

  getIdentifierQuoteCharacter(): string {
    return '"';
  }

<<<<<<< HEAD
  getParameterPlaceholder(index?: number): string {
    return '?';
  }

  usesReturningStatement(): boolean {
    return false;
=======
  /**
   * Normalizes primary key wrapper to scalar value (e.g. mongodb's ObjectID to string)
   */
  normalizePrimaryKey<T = number | string>(data: IPrimaryKey): T {
    return data as T;
  }

  /**
   * Converts scalar primary key representation to native driver wrapper (e.g. string to mongodb's ObjectID)
   */
  denormalizePrimaryKey(data: IPrimaryKey): IPrimaryKey {
    return data;
  }

  /**
   * Used when serializing via toObject and toJSON methods, allows to use different PK field name (like `id` instead of `_id`)
   */
  getSerializedPrimaryKeyField(field: string): string {
    return field;
>>>>>>> 40bcdc06
  }

}<|MERGE_RESOLUTION|>--- conflicted
+++ resolved
@@ -23,14 +23,14 @@
     return '"';
   }
 
-<<<<<<< HEAD
   getParameterPlaceholder(index?: number): string {
     return '?';
   }
 
   usesReturningStatement(): boolean {
     return false;
-=======
+  }
+
   /**
    * Normalizes primary key wrapper to scalar value (e.g. mongodb's ObjectID to string)
    */
@@ -50,7 +50,6 @@
    */
   getSerializedPrimaryKeyField(field: string): string {
     return field;
->>>>>>> 40bcdc06
   }
 
 }