import * as sqlite from 'sqlite';
import { Database } from 'sqlite';
import { readFileSync } from 'fs';

import { Connection, QueryResult } from './Connection';
import { EntityData, IEntity } from '../decorators';

export class SqliteConnection extends Connection {

  protected client: SqliteDatabase;

  async connect(): Promise<void> {
    this.client = await sqlite.open(this.config.get('dbName')) as SqliteDatabase;
    await this.client.exec('PRAGMA foreign_keys = ON');
  }

  async close(force?: boolean): Promise<void> {
    await this.client.close();
  }

  async isConnected(): Promise<boolean> {
    return this.client['driver']['open'];
  }

  async beginTransaction(savepoint?: string): Promise<void> {
    await this.execute(savepoint ? `SAVEPOINT ${savepoint}` : 'BEGIN', [], 'run');
  }

  async commit(savepoint?: string): Promise<void> {
    await this.execute(savepoint ? `RELEASE SAVEPOINT ${savepoint}` : 'COMMIT', [], 'run');
  }

  async rollback(savepoint?: string): Promise<void> {
    await this.execute(savepoint ? `ROLLBACK TO SAVEPOINT ${savepoint}` : 'ROLLBACK', [], 'run');
  }

  getDefaultClientUrl(): string {
    return '';
  }

  async execute(query: string, params: any[] = [], method: 'all' | 'get' | 'run' = 'all'): Promise<QueryResult | any | any[]> {
    params = params.map(p => {
      if (p instanceof Date) {
        p = p.toISOString();
      }

      if (typeof p === 'boolean') {
        p = +p;
      }

      return p;
    });

    const res = await this.executeQuery(query, params, async () => {
      const statement = await this.client.prepare(query);
      const result = await statement[method](...params);
      await statement.finalize();

      return result;
    });

    return this.transformResult(res, method);
  }

  async loadFile(path: string): Promise<void> {
<<<<<<< HEAD
    const file = readFileSync(path);
    await this.client.exec(file.toString());
=======
    await this.connection.exec(readFileSync(path).toString());
>>>>>>> 40bcdc06
  }

  private transformResult(res: any, method: 'all' | 'get' | 'run'): QueryResult | EntityData<IEntity> | EntityData<IEntity>[] {
    if (method === 'run') {
      return {
        affectedRows: res.changes,
        insertId: res.lastID,
      };
    }

    return res;
  }

}

export type SqliteDatabase = Database & { driver: { open: boolean } };<|MERGE_RESOLUTION|>--- conflicted
+++ resolved
@@ -63,12 +63,7 @@
   }
 
   async loadFile(path: string): Promise<void> {
-<<<<<<< HEAD
-    const file = readFileSync(path);
-    await this.client.exec(file.toString());
-=======
-    await this.connection.exec(readFileSync(path).toString());
->>>>>>> 40bcdc06
+    await this.client.exec(readFileSync(path).toString());
   }
 
   private transformResult(res: any, method: 'all' | 'get' | 'run'): QueryResult | EntityData<IEntity> | EntityData<IEntity>[] {
